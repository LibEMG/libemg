from abc import ABC, abstractmethod
import numpy as np
import pandas as pd
import os
import re
import socket
import csv
import pickle
import time
import math
import wfdb
import copy
import matplotlib.pyplot as plt
import matplotlib.cm as cm
from sklearn.decomposition import PCA
from scipy.ndimage import zoom
from scipy.signal import decimate
from matplotlib import pyplot
from matplotlib.animation import FuncAnimation
from pathlib import Path
from glob import glob
from multiprocessing import Process
from multiprocessing.managers import BaseManager
from libemg.raw_data import RawData
from libemg.utils import get_windows, _get_mode_windows, _get_fn_windows, make_regex
from libemg.feature_extractor import FeatureExtractor


class RegexFilter:
    def __init__(self, left_bound, right_bound, values, description):
        """Filters files based on filenames that match the associated regex pattern and grabs metadata based on the regex pattern.

        Parameters
        ----------
        left_bound: str
            The left bound of the regex.
        right_bound: str
            The right bound of the regex.
        values: list
            The values between the two regexes.
        description: str
            Description of filter - used to name the metadata field.
        """
        # Could add parameter to disable grabbing metadata for certain patterns
        self.pattern = make_regex(left_bound, right_bound, values)
        self.values = values
        self.description = description

    def get_matching_files(self, files):
        """Filter out files that don't match the regex pattern and return the matching files.

        Parameters
        ----------
        files: list
            List of potential files that need to be filtered.

        Returns
        ----------
        matching_files: list
            List of files that match regex pattern.
        """
        matching_files = [file for file in files if len(re.findall(self.pattern, file)) != 0]
        return matching_files

    def get_metadata(self, filename):
        """Get metadata from the filename.

        Parameters
        ----------
        filename: str
            Name of file.

        Returns
        ----------
        metadata_idx: int
            Index of value (relative to list of values passed in).
        """
        # this is how it should work to be the same as the ODH, but we can maybe discuss redoing this so it saves the actual value instead of the indices. might be confusing to pass values to get data but indices to isolate it. also not sure if it needs to be arrays
        val = re.findall(self.pattern, filename)[0]
        idx = self.values.index(val)
        return idx


class MetadataFetcher(ABC):
    def __init__(self, description):
        """Describes a type of metadata and implements a method to fetch it.

        Parameters
        ----------
        description: str
            Description of metadata.
        """
        self.description = description

    @abstractmethod
    def __call__(self, filename, file_data, all_files):
        """Fetch metadata. Must return a (N x M) numpy.ndarray, where N is the number of samples in the EMG data and M is the number of columns in the metadata.

        Parameters
        ----------
        filename: str
            Name of data file.
        file_data: np.ndarray
            Data within file.
        all_files: list
            List of filenames containing all files within data directory.

        Returns
        ----------
        metadata: np.ndarray
            Array containing the metadata corresponding to the provided file.
        """
        raise NotImplementedError("Must implement __call__ method.")


class FilePackager(MetadataFetcher):
    def __init__(self, regex_filter, package_function, align_method = 'zoom', load = None, column_mask = None):
        """Package data file with another file that contains relevant metadata (e.g., a labels file). Cycles through all files
        that match the RegexFilter and packages a data file with a metadata file based on a packaging function.

        Parameters
        ----------
        regex_filter: RegexFilter
            Used to find the type of metadata files.
        package_function: callable
            Function handle used to determine if two files should be packaged together (i.e., found the metadata file that goes with the data file).
            Takes in the filename of a metadata file and the filename of the data file. Should return True if the files should be packaged together and False if not.
        align_method: str or callable, default='zoom'
            Method for aligning the samples of the metadata file and data file. Pass in 'zoom' for the metadata file to be zoomed using spline interpolation to the size of the data file or 
            pass in a callable that takes in the metadata and the EMG data and returns the aligned metadata.
        load: callable or None, default=None
            Custom loading function for metadata file. If None is passed, the metadata is loaded based on the file extension (only .csv and .txt are supported).
        column_mask: list or None, default=None
            List of integers corresponding to the indices of the columns that should be extracted from the raw file data. If None is passed, all columns are extracted.
        """
        super().__init__(regex_filter.description)
        self.regex_filter = regex_filter
        self.package_function = package_function
        self.align_method = align_method
        self.load = load
        self.column_mask = column_mask

    def __call__(self, filename, file_data, all_files):
        potential_files = self.regex_filter.get_matching_files(all_files)
        packaged_files = [Path(potential_file) for potential_file in potential_files if self.package_function(potential_file, filename)]
        if len(packaged_files) != 1:
            # I think it's easier to enforce a single file per FilePackager, but we could build in functionality to allow multiple files then just vstack all the data if there's a use case for that.
            raise ValueError(f"Found {len(packaged_files)} files to be packaged with {filename} when trying to package {self.regex_filter.description} file (1 file should be found). Please check filter and package functions.")
        packaged_file = packaged_files[0]

        if callable(self.load):
            # Passed in a custom loading function
            packaged_file_data = self.load(packaged_file)
        elif packaged_file.suffix == '.txt':
            packaged_file_data = np.loadtxt(packaged_file, delimiter=',')
        elif packaged_file.suffix == '.csv':
            packaged_file_data = pd.read_csv(packaged_file)
            packaged_file_data = packaged_file_data.to_numpy()
        else:
            raise ValueError("Unsupported filetype when loading packaged files - expected filetypes are .csv and .txt. Pass in a callable loading function to load files of other types.")

        # Align with EMG data
        if self.align_method == 'zoom':
            zoom_rate = file_data.shape[0] / packaged_file_data.shape[0]
            zoom_factor = [zoom_rate if idx == 0 else 1 for idx in range(packaged_file_data.shape[1])]  # only align the 0th axis (samples)
            packaged_file_data = zoom(packaged_file_data, zoom=zoom_factor)
        elif callable(self.align_method):
            packaged_file_data = self.align_method(packaged_file_data, file_data)
        else:
            raise ValueError('Unexpected value for align_method. Please pass in a callable or a supported string (e.g., zoom).')

        if self.column_mask is not None:
            # Only grab data at specified columns
            packaged_file_data = packaged_file_data[:, self.column_mask]

        if packaged_file_data.ndim == 1:
            # Ensure 2D array
            packaged_file_data = np.expand_dims(packaged_file_data, axis=1)

        return packaged_file_data


class ColumnFetcher(MetadataFetcher):
    def __init__(self, description, column_mask, values = None):
        """Fetch metadata from columns within data file.

        Parameters
        ----------
        description: str
            Description of metadata.
        column_mask: list or int
            Integers corresponding to indices of columns that should be fetched.
        values: list or None, default=None
            List of potential values within metadata column. If a list is passed in, the metadata will be stored as the location (index) of the value within the provided list. If None, the value within the columns will be stored.
        """
        super().__init__(description)
        self.column_mask = column_mask
        self.values = values

    def __call__(self, filename, file_data, all_files):
        metadata = file_data[:, self.column_mask]
        if isinstance(self.values, list):
            # Convert to indices of provided values
            metadata = np.array([self.values.index(i) for i in metadata])

        return metadata


class DataHandler:
    def __init__(self):
        self.data = []
        pass

    def _get_repeating_values(self, data):
        repeats = 0
        for i in range(1, len(data)):
            if (data[i] == data[i-1]).all():
                repeats += 1
        return repeats


    def _get_num_channels(self, data):
        return len(data[0])

    def _get_sampling_rate(self, data, time):
        return int(math.ceil(len(data)/time))

    def _get_resolution(self, data):
        return int(math.ceil(math.log2(len(np.unique(data)))))
    
    def _get_max_value(self, data):
        return np.max(data)
    
    def _get_min_value(self, data):
        return np.min(data)


class OfflineDataHandler(DataHandler):
    """OfflineDataHandler class - responsible for collecting all offline data.

    The purpose of this class is to facilitate the process of accumulating offline training
    and testing data. This class is extensible to a wide range of file and folder structures. 
    """
    def __init__(self):
        super().__init__()
    
    def __add__(self, other):
        # Concatenate two OfflineDataHandlers together
        if not isinstance(other, OfflineDataHandler):
            raise ValueError("Incorrect type used when concatenating OfflineDataHandlers.")
        self_attributes = self.__dict__.keys()
        other_attributes = other.__dict__.keys()
        if not self_attributes == other_attributes:
            # Objects don't have the same attributes
            raise ValueError("Objects being concatenated must have the same attributes.")
        
        new_odh = OfflineDataHandler()
        for self_attribute, other_attribute in zip(self_attributes, other_attributes):
            # Concatenate attributes together
            new_value = []
            new_value.extend(getattr(self, self_attribute))
            new_value.extend(getattr(other, other_attribute))
            if self_attribute == 'extra_attributes':
                # Remove duplicates
                new_value = list(np.unique(new_value))
            # Set attributes of new handler
            setattr(new_odh, self_attribute, new_value)
        return new_odh
        
<<<<<<< HEAD
    def get_data(self, folder_location, regex_filters, metadata_fetchers = None, delimiter = ',', mrdf_key = 'p_signal', skiprows = 0, data_column = None, downsampling_factor = None):
        """Method to collect data from a folder into the OfflineDataHandler object. The relevant data files can be selected based on passing in 
        RegexFilters, which will filter out non-matching files and grab metadata from the filename based on their provided description. Data can be labelled with other
        sources of metadata via passed in MetadataFetchers, which will associate metadata with each data file.
=======
    

    def get_data(self, folder_location="", filename_dic={}, delimiter=",", mrdf_key='p_signal', labels_filename = None):
        """Method to collect data from a folder into the OfflineDataHandler object. Metadata can be collected either from the filename
        specifying <tag>_regex keys in the filename_dic, or from within the .csv or .txt files specifying <tag>_columns in the filename_dic.
>>>>>>> e363a958

        Parameters
        ----------
        folder_location: str
            Location of the dataset relative to the current file path.
        regex_filters: list
            List of RegexFilters used to filter data files to the desired set of files. Metadata for each RegexFilter
            will be pulled from the filename and stored as a field.
        metadata_fetchers: list or None, default=None
            List of MetadataFetchers used to associate metadata with each data file (e.g., FilePackager). If the provided MetadataFetchers do not suit your needs,
            you may inherit from the MetadataFetcher class to create your own. If None is passed, no extra metadata is fetched (other than from filenames via regex).
        delimiter: str, default=','
            Specifies how columns are separated in .txt or .csv data files.
        mrdf_key: str, default='p_signal'
            Key in mrdf file associated with EMG data.
        skiprows: int, default=0
            The number of rows to skip in the file (e.g., .csv or .txt) starting from the top row.
        data_column: list or None, default=None
            List of indices representing columns of data in data file. If a list is passed in, only the data at these columns will be stored as EMG data.
        downsampling_factor: int or None, default=None
            Factor to downsample by. Signal is first filtered and then downsampled. See scipy.signal.decimate for more details (https://docs.scipy.org/doc/scipy/reference/generated/scipy.signal.decimate.html#scipy-signal-decimate).

        Raises
        ------
        ValueError:
            Raises ValueError if folder_location is not a valid directory.
        """
<<<<<<< HEAD
        def append_to_attribute(name, value):
            if not hasattr(self, name):
                setattr(self, name, [])
                self.extra_attributes.append(name)
            current_value = getattr(self, name)
            setattr(self, name, current_value + [value])

        if not os.path.isdir(folder_location):
            raise ValueError(f"Folder location {folder_location} is not a directory.")

        if metadata_fetchers is None:
            metadata_fetchers = []
        self.extra_attributes = []
        # Fetch data files
        all_files = []
        for pattern in ['*.csv', '*.txt', '*.hea']:
            all_files.extend([y for x in os.walk(folder_location) for y in glob(os.path.join(x[0], pattern))])
        all_files = [Path(f).as_posix() for f in all_files]
        data_files = copy.deepcopy(all_files)
        for regex_filter in regex_filters:
            data_files = regex_filter.get_matching_files(data_files)
        print(f"{len(data_files)} data files fetched out of {len(all_files)} files.")

        # Read data from files
        for file in data_files:
            if '.hea' in file:
=======
        # you can insert custom member variables that will be collected from the filename using the dictionary
        # this gives at least a tiny bit of flexibility around what is recorded aside from the data
        def get_matching_files(file_patterns, regex_keys):
            files = []
            for pattern in file_patterns:
                files.extend([y for x in os.walk(folder_location) for y in glob(os.path.join(x[0], pattern))])
            files = [Path(f).as_posix() for f in files]
            
            # check files meet all regex
            self._check_file_regex(files, regex_keys)
            return files

        dictionary_keys = filename_dic.keys()
        keys = [k for k in dictionary_keys if not (k.endswith("_regex") or k.endswith("_column"))]
        for k in keys:
            if not hasattr(self, k):
                setattr(self, k, [])
        self.extra_attributes = keys

        if not os.path.isdir(folder_location):
            print("Invalid dataset directory: " + folder_location)
                
        # get all files in directory
        data_regex_keys = [filename_dic[k] for k in dictionary_keys if k.endswith("_regex")]
        data_filenames = get_matching_files(['*.csv', '*.txt', '*.hea'], data_regex_keys)


        for f in data_filenames:
            if '.hea' in f:
>>>>>>> e363a958
                # The key is the emg key that is in the mrdf file
                file_data = (wfdb.rdrecord(file.replace('.hea',''))).__getattribute__(mrdf_key)
            else:
                file_data = np.genfromtxt(file,delimiter=delimiter, skip_header=skiprows)
                if len(file_data.shape) == 1:
                    # some devices may have one channel -> make sure it interprets it as a 2d array
                    file_data = np.expand_dims(file_data, 1)
            
            if downsampling_factor is not None:
                file_data = decimate(file_data, downsampling_factor, axis=0)

            if data_column is not None:
                # collect the data from the file
                self.data.append(file_data[:, data_column])
            else:
                self.data.append(file_data)
<<<<<<< HEAD
=======
            # also collect the metadata from the filename
            for k in keys:
                if k + "_regex" in dictionary_keys:
                    k_val = re.findall(filename_dic[k+"_regex"],f)[0]
                    k_id  = filename_dic[k].index(k_val)
                    metadata_column = k_id * np.ones((file_data.shape[0],1), dtype=int)
                    setattr(self, k, getattr(self,k)+[metadata_column])
                elif k + "_column" in dictionary_keys:
                    column = file_data[:,filename_dic[k+"_column"]]
                    if type(filename_dic[k]) == list:
                        k_id = np.array([filename_dic[k].index(i) for i in column])
                        metadata_column = np.expand_dims(k_id, axis=1)
                    else:
                        # if a tuple is passed in (range of values)
                        # we can put a check here later
                        metadata_column = np.expand_dims(column,1)
                    setattr(self, k, getattr(self,k)+[metadata_column])

        if labels_filename is not None:
            assert not hasattr(self, 'labels'), 'Cannot have a field named labels because get_data() uses this to store labels.'
            self.labels = []
            labels_regex_keys = [filename_dic[k] for k in dictionary_keys if k.endswith('_regex') and filename_dic[k].count('/') == 2]   # each directory should have 1 labels file, so only look at keys that are directory names and not for specific files
            labels_filenames = get_matching_files([labels_filename], labels_regex_keys)
            for filename in labels_filenames:
                labels = np.loadtxt(filename, delimiter=',')
                # get length of column (for reshape)
                num_labels_samples = labels.shape[0]
                # get # dofs to zoom only on 0th axis
                num_dofs = labels.shape[1]

                # get data files for this labels file
                labels_data_files = [self.data[idx] for idx, data_filename in enumerate(data_filenames) if Path(data_filename).parent.absolute() == Path(filename).parent.absolute()]
                for file in labels_data_files:
                    # get length of that file
                    num_data_samples = file.shape[0]
                    # find the factor we need to reshape class field to match
                    zoom_rate = num_data_samples / num_labels_samples
                    zoom_factor = [zoom_rate if idx == 0 else 1 for idx in range(num_dofs)]    # only zoom the 0th axis
                    # reshaped_field = np.expand_dims(zoom(labels, zoom=zoom_rate),1)
                    reshaped_field = zoom(labels, zoom=zoom_factor)
                    # add reshaped field to odh
                    setattr(self, 'labels', getattr(self, 'labels')+[reshaped_field])

            self.extra_attributes = self.extra_attributes + ['labels']
            
    
    def add_regression_labels(self, file_location, colnames):
        """TODO: add docs
        """
        # load the data in from file
        class_file = np.loadtxt(file_location, delimiter=",")
        num_files = len(self.data)
        assert num_files > 0
        # if field doesn't exists initialize it as empty list
        for field in colnames:
            if not hasattr(self, field):
                setattr(self, field, [])
        # for each field -- fill it in 
        for f, field in enumerate(colnames):
            # get column from class file
            field_values = class_file[:,f]
            # get length of column (for reshape)
            field_len = len(field_values)
            # for every file of data we have
            for file in range(num_files):
                # get length of that file
                file_len = self.data[file].shape[0]
                # find the factor we need to reshape class field to match
                zoom_rate = file_len / field_len
                reshaped_field = np.expand_dims(zoom(field_values, zoom=zoom_rate),1)
                # add reshaped field to odh
                setattr(self, field, getattr(self,field)+[reshaped_field])
        self.extra_attributes = self.extra_attributes + colnames
>>>>>>> e363a958

            # Fetch metadata from filename
            for regex_filter in regex_filters:
                metadata_idx = regex_filter.get_metadata(file)
                metadata = metadata_idx * np.ones((file_data.shape[0], 1), dtype=int)
                append_to_attribute(regex_filter.description, metadata)

            # Fetch remaining metadata
            for metadata_fetcher in metadata_fetchers:
                metadata = metadata_fetcher(file, file_data, all_files)
                if metadata.ndim == 1:
                    # Ensure that output is always 2D array
                    metadata = np.expand_dims(metadata, axis=1)
                append_to_attribute(metadata_fetcher.description, metadata)
            
    def active_threshold(self, nm_windows, active_windows, active_labels, num_std=3, nm_label=0, silent=True):
        """Returns an update label list of the active labels for a ramp contraction.

        Parameters
        ----------
        nm_windows: list
            The no motion windows that are used to establish the threshold. 
        active_windows: list
            The active windows that should be thresholded. 
        active_labels: list
            The active window labels that need to be updated.
        num_std: int (default=3)
            The number of standard deviations away from the no motion class that are relabeled.
        nm_label: int
            The class label associated with the no motion class.
        silent: bool (default=True)
            If False, it will print out the number of active windows that were relabeled.
        """
        num_relabeled = 0
        fe = FeatureExtractor()

        # Get mean and STD of no motion
        nm_mavs = fe.extract_features(['MAV'], nm_windows)['MAV']
        nm_mean = np.mean(nm_mavs, axis=1)
        nm_mav_mean = np.mean(nm_mean)
        nm_mav_std = np.std(nm_mean)

        a_mavs = fe.extract_features(['MAV'], active_windows)['MAV']
        for i in range(0,len(a_mavs)):
            if np.mean(a_mavs[i]) < nm_mav_mean + num_std * nm_mav_std:
                active_labels[i] = nm_label
                num_relabeled += 1
        if not silent:
            print(f"{num_relabeled} of {len(active_labels)} active class windows were relabelled to no motion.")
        return active_labels
    
    def parse_windows(self, window_size, window_increment, metadata_operations=None):
        """Parses windows based on the acquired data from the get_data function.

        Parameters
        ----------
        window_size: int
            The number of samples in a window. 
        window_increment: int
            The number of samples that advances before next window.
        
        Returns
        ----------
        list
            A np.ndarray of size windows x channels x samples.
        list
            A dictionary containing np.ndarrays for each metadata tag of the dataset. Each window will
            have an associated value for each metadata. Therefore, the dimensions of the metadata should be Wx1 for each field.
        """
        return self._parse_windows_helper(window_size, window_increment, metadata_operations)

    def _parse_windows_helper(self, window_size, window_increment, metadata_operations):
        metadata_ = {}
        for i, file in enumerate(self.data):
            # emg data windowing
            windows = get_windows(file,window_size,window_increment)
            if "windows_" in locals():
                windows_ = np.concatenate((windows_, windows))
            else:
                windows_ = windows
            # metadata windowing
            for k in self.extra_attributes:
                if type(getattr(self,k)[i]) != np.ndarray:
                    file_metadata = np.ones((windows.shape[0])) * getattr(self, k)[i]
                else:
                    if metadata_operations is not None:
                        if k in metadata_operations.keys():
                            # do the specified operation
                            file_metadata = _get_fn_windows(getattr(self,k)[i], window_size, window_increment, metadata_operations[k])
                        else:
                            file_metadata = _get_mode_windows(getattr(self,k)[i], window_size, window_increment)
                    else:
                        file_metadata = _get_mode_windows(getattr(self,k)[i], window_size, window_increment)
                if k not in metadata_.keys():
                    metadata_[k] = file_metadata
                else:
                    metadata_[k] = np.concatenate((metadata_[k], file_metadata))

            
        return windows_, metadata_

    
    def isolate_channels(self, channels):
        """Entry point for isolating a certain range of channels. 

        Parameters
        ----------
        channels: list
            A list of values (i.e., channels) that you want to isolate. (e.g., [0,1,2]). Indexing starts at 0.
            
        Returns
        ----------
        OfflineDataHandler
            returns a new offline data handler with only the data that satisfies the requested slice.
        """
        # Validate channel list
        for c in channels:
            if c < 0 or c >= len(self.data[0][0]):
                print("Invalid channel list - index: " + str(c))
                return 
        new_odh = copy.deepcopy(self)
        # TODO: Optimize this
        for i in range(0, len(new_odh.data)):
            new_odh.data[i] = new_odh.data[i][:,channels]
        return new_odh
    
    def isolate_data(self, key, values):
        """Entry point for isolating a single key of data within the offline data handler. First, error checking is performed within this method, then
        if it passes, the isolate_data_helper is called to make a new OfflineDataHandler that contains only that data.

        Parameters
        ----------
        key: str
            The metadata key that will be used to filter (e.g., "subject", "rep", "class", "set", whatever you'd like).
        values: list
            A list of values that you want to isolate. (e.g. [0,1,2,3]). Indexing starts at 0.
            
        Returns
        ----------
        OfflineDataHandler
            returns a new offline data handler with only the data that satisfies the requested slice.
        """
        assert key in self.extra_attributes
        assert type(values) == list 
        return self._isolate_data_helper(key,values)

    def _isolate_data_helper(self, key, values):
        new_odh = OfflineDataHandler()
        setattr(new_odh, "extra_attributes", self.extra_attributes)
        key_attr = getattr(self, key)
        
        # if these end up being ndarrays, it means that the metadata was IN the csv file.
        
        if type(key_attr[0]) == np.ndarray:
            # for every file (list element)
            data = []
            for f in range(len(key_attr)):
                # get the keep_mask
                keep_mask = list([i in values for i in key_attr[f]])
                # append the valid data
                if self.data[f][keep_mask,:].shape[0]> 0:
                    data.append(self.data[f][keep_mask,:])
            setattr(new_odh, "data", data)

            for k in self.extra_attributes:
                key_value = getattr(self, k)
                if type(key_value[0]) == np.ndarray:
                    # the other metadata that is in the csv file should be sliced the same way as the ndarray
                    key = []
                    for f in range(len(key_attr)):
                        keep_mask = list([i in values for i in key_attr[f]])
                        if key_value[f][keep_mask,:].shape[0]>0:
                            key.append(key_value[f][keep_mask,:])
                    setattr(new_odh, k, key)
                    
                else:
                    assert False # we should never get here
                    # # if the other metadata was not in the csv file (i.e. subject label in filename but classes in csv), then just keep it
                    # setattr(new_odh, k, key_value)
        else:
            assert False # we should never get here
            # keep_mask = list([i in values for i in key_attr])
            # setattr(new_odh, "data", list(compress(self.data, keep_mask)))
            # for k in self.extra_attributes:
            #     setattr(new_odh, k,list(compress(getattr(self, k), keep_mask)))
        return new_odh
    
    def visualize():
        pass

class OnlineDataHandler(DataHandler):
    """OnlineDataHandler class - responsible for collecting data streamed in through UDP socket.

    This class is extensible to any device as long as the data is being streamed over UDP.
    By default this will start writing to an array of EMG data stored in memory.

    Parameters
    ----------
    port: int (optional), default = 12345
        The UDP port to listen for events on. 
    ip: string (optional), default = '127.0.0.1'
        The UDP ip to listen for events on.
    file_path: string (optional), default = "raw_emg.csv"
        The path of the file to write the raw EMG to. This only gets written to if the file parameter is set to true.
    file: bool (optional): default = False
        If True, all data acquired over the UDP port will be written to a file specified by the file_path parameter.
    std_out: bool (optional): default = False
        If True, all data acquired over the UDP port will be written to std_out.
    emg_arr: bool (optional): default = True
        If True, all data acquired over the UDP port will be written to an array object that can be accessed.
    max_buffer: int (optional): default = None
        The buffer for the raw data array. This should be set for visualizatons to reduce latency. Otherwise, the buffer will fill endlessly, leading to latency.
    """
    def __init__(self, port=12345, ip='127.0.0.1', file_path="raw_emg.csv", file=False, std_out=False, emg_arr=True, imu_arr=False, max_buffer=None, timestamps=False, other_arr=False):
        self.port = port 
        self.ip = ip
        self.options = {'file': file, 'file_path': file_path, 'std_out': std_out, 'emg_arr': emg_arr, 'imu_arr': imu_arr, 'other_arr': other_arr}
        self.fi = None
        self.max_buffer = max_buffer
        if not file and not std_out and not emg_arr:
            raise Exception("Set either file, std_out, or emg_arr parameters or this class will have no functionality.")

        # Deal with threading:
        BaseManager.register('RawData', RawData)
        manager = BaseManager()
        manager.start()
        self.raw_data = manager.RawData()
        self.listener = Process(target=self._listen_for_data_thread, args=[self.raw_data], daemon=True,)
    
    def start_listening(self):
        """Starts listening in a seperate process for data streamed over UDP. 

        The options (file, std_out, and emg_arr) will determine what happens with this data.
        """
        self.listener.start()

    def stop_listening(self):
        """Terminates the process listening for data.
        """
        self.listener.terminate()
        
    def install_filter(self, fi):
        """Install a filter to be used on the online stream of data.
        
        Parameters
        ----------
        fi: libemg.filter object
            The filter object that you'd like to run on the online data.
        """
        self.fi = fi

    def get_data(self):
        data = np.array(self.raw_data.get_emg())
        if self.fi is not None:
            try:
                data = self.fi.filter(data)
            except:
                pass
        if self.max_buffer:
            if len(data) > self.max_buffer:
                self.raw_data.data = self.raw_data.adjust_increment(self.max_buffer, 0)
        return data


    def analyze_hardware(self, analyze_time=10):
        """Analyzes several metrics from the hardware:
        (1) sampling rate
        (2) resolution
        (3) min val
        (4) max val
        (5) repeating values
        (6) number of channels

        Parameters
        ----------
        analyze_time: int (optional), default=10 (seconds)
            The time in seconds that you want to analyze the device for. 
        """
        if not self._check_streaming():
            return

        btwn_sample_time = []
        self.raw_data.reset_emg()
        st = time.time()
        print("Starting analysis " + "(" + str(analyze_time) + "s)... We suggest that you elicit varying contractions and intensities to get an accurate analysis.")
        while(time.time() - st < analyze_time):
            pass
        emg_data = self.raw_data.get_emg().copy()
        print("Sampling Rate: " + str(self._get_sampling_rate(emg_data,analyze_time)))
        print("Num Channels: " + str(self._get_num_channels(emg_data)))
        print("Max Value: " + str(self._get_max_value(emg_data)))
        print("Min Value: " + str(self._get_min_value(emg_data)))
        print("Resolution: " + str(self._get_resolution(emg_data)) + " bits")
        print("Repeating Values: " + str(self._get_repeating_values(emg_data)))
        
        self.stop_listening()
        print("Analysis sucessfully complete. ODH process has stopped.")

    def visualize(self, num_samples=500, y_axes=None):
        """Visualize the incoming raw EMG in a plot (all channels together).

        Parameters
        ----------
        num_samples: int (optional), default=500
            The number of samples to show in the plot.
        y_axes: list (optional)
            A list of two elements consisting the bounds for the y-axis (e.g., [-1,1]).
        """
        pyplot.style.use('ggplot')
        if not self._check_streaming():
            return
        num_channels = len(self.get_data()[0])
        emg_plots = []
        figure, ax = pyplot.subplots()
        figure.suptitle('Raw Data', fontsize=16)
        for i in range(0,num_channels):
            emg_plots.append(ax.plot([],[],label="CH"+str(i+1)))
        figure.legend()
        
        def update(frame):
            data = self.get_data()
            if len(data) > num_samples:
                data = data[-num_samples:]
            if len(data) > 0:
                x_data = list(range(0,len(data)))
                for i in range(0,num_channels):
                    y_data = data[:,i]
                    emg_plots[i][0].set_data(x_data, y_data)
                figure.gca().relim()
                figure.gca().autoscale_view()
                if not y_axes is None:
                    figure.gca().set_ylim(y_axes)
            return emg_plots,

        animation = FuncAnimation(figure, update, interval=100)
        pyplot.show()

    def visualize_channels(self, channels, num_samples=500, y_axes=None):
        """Visualize individual channels (each channel in its own plot).

        Parameters
        ----------
        channels: list
            A list of channels to graph indexing starts at 0.
        num_samples: int (optional), default=500
            The number of samples to show in the plot.
        y_axes: list (optional)
            A list of two elements consisting of the y-axes.
        """
        pyplot.style.use('ggplot')
        emg_plots = []
        figure, axs = pyplot.subplots(len(channels), 1)
        figure.suptitle('Raw Data', fontsize=16)
        for i in range(0,len(channels)):
            axs[i].set_ylabel("Channel " + str(channels[i]))
            emg_plots.append(axs[i].plot([],[]))

        def update(frame):
            data = self.get_data()
            if len(data) > num_samples:
                data = data[-num_samples:]
            if len(data) > 0:
                x_data = list(range(0,len(data)))
                for i in range(0,len(channels)):
                    y_data = data[:,i]
                    emg_plots[i][0].set_data(x_data, y_data)
                
                    axs[i].relim()
                    axs[i].autoscale_view()
                    if not y_axes is None:
                        axs[i].set_ylim(y_axes)
            return emg_plots,

        animation = FuncAnimation(figure, update, interval=100)
        pyplot.show()
    
    def visualize_heatmap(self, num_samples = 500, feature_list = None, remap_function = None):
        """Visualize heatmap representation of EMG signals. This is commonly used to represent HD-EMG signals.

        Parameters
        ----------
        num_samples: int (optional), default=500
            The number of samples to average over (i.e., window size) when showing heatmap.
        feature_list: list or None (optional), default=None
            List of feature representations to extract, where each feature will be shown in a different subplot. 
            Compatible with all features in libemg.feature_extractor.get_feature_list() that return a single value per channel (e.g., MAV, RMS). 
            If a feature type that returns multiple values is passed, an error will be thrown. If None, defaults to MAV.
        remap_function: callable or None (optional), default=None
            Function pointer that remaps raw data to a format that can be represented by an image.
        """
        # Create figure
        pyplot.style.use('ggplot')
        if not self._check_streaming():
            # Not reading any data
            return
        
        if feature_list is None:
            # Default to MAV
            feature_list = ['MAV']
        
        def extract_data():
            data = self.get_data()
            if len(data) > num_samples:
                # Only look at the most recent num_samples samples (essentially extracting a single window)
                data = data[-num_samples:]
            # Extract features along each channel
            windows = data[np.newaxis].transpose(0, 2, 1)   # add axis and tranpose to convert to (windows x channels x samples)
            fe = FeatureExtractor()
            feature_set_dict = fe.extract_features(feature_list, windows)
            if remap_function is not None:
                # Remap raw data to image format
                for key in feature_set_dict:
                    feature_set_dict[key] = remap_function(feature_set_dict[key]).squeeze() # squeeze to remove extra axis added for windows
                # data = remap_function(data)
            return feature_set_dict

        cmap = cm.viridis   # colourmap to determine heatmap style
        
        # Format figure
        sample_data = extract_data()    # access sample data to determine heatmap size
        fig, axs = plt.subplots(len(sample_data.keys()), 1)
        fig.suptitle(f'HD-EMG Heatmap')
        plots = []
        for (feature_key, feature_data), ax in zip(sample_data.items(), axs):
            ax.set_title(f'{feature_key}')
            ax.set_xlabel('Electrode Row')
            ax.set_ylabel('Electrode Column')
            ax.grid(visible=False)  # disable grid
            ax.set_xticks(range(feature_data.shape[1]))
            ax.set_yticks(range(feature_data.shape[0]))
            im = ax.imshow(np.zeros(shape=feature_data.shape), cmap=cmap, animated=True)
            plt.colorbar(im)
            plots.append(im)
        plt.tight_layout()
            

        def update(frame):
            # Update function to produce live animation
            data = extract_data()
                
            if len(data) > 0:
                min = 100  # -32769
                max = 22000  # 32769
                min = 10  # -32769
                max = 3200  # 32769
                # Loop through feature plots
                for feature_data, plot in zip(data.values(), plots):
                    # Normalize to properly display colours
                    normalized_data = (feature_data - min) / (max - min)
                    # Convert to coloured map
                    heatmap_data = cmap(normalized_data)
                    plot.set_data(heatmap_data) # update plot
            return plots, 
        
        animation = FuncAnimation(fig, update, interval=100)
        pyplot.show()

    def visualize_feature_space(self, feature_dic, window_size, window_increment, sampling_rate, hold_samples=20, projection="PCA", classes=None, normalize=True):
        """Visualize a live pca plot. This is reliant on previously collected training data.

        Parameters
        ----------
        feature_dic: dict
            A dictionary consisting of the different features acquired through screen guided training. This is the output from the 
            extract_features method.
        window_size: int
            The number of samples in a window. 
        window_increment: int
            The number of samples that advances before next window.
        sampling_rate: int
            The sampling rate of the device. This impacts the refresh rate of the plot. 
        hold_samples: int (optional), default=20
            The number of live samples that are shown on the plot.
        projection: string (optional), default=PCA
            The projection method. Currently, the only available option, is PCA.
        classes: list
            A list of classes that is associated with each feature index.
        normalize: boolean
            Whether the user wants to scale features to zero mean and unit standard deviation before projection (recommended).
        """
        pyplot.style.use('ggplot')
        feature_list = feature_dic.keys()
        fe = FeatureExtractor()

        if projection == "PCA":
            for i, k in enumerate(feature_dic.keys()):
                feature_matrix = feature_dic[k] if i == 0 else np.hstack((feature_matrix, feature_dic[k]))

            if normalize:
                feature_means = np.mean(feature_matrix, axis=0)
                feature_stds  = np.std(feature_matrix, axis=0)
                feature_matrix = (feature_matrix - feature_means) / feature_stds

            
            fig, ax = plt.subplots()
            pca = PCA(n_components=feature_matrix.shape[1]) 

            if classes is not None:
                class_list = np.unique(classes)
    
            train_data = pca.fit_transform(feature_matrix)
            if classes is not None:
                for c in class_list:
                    class_ids = classes == c
                    ax.plot(train_data[class_ids,0], train_data[class_ids,1], marker='.', alpha=0.75, label="tr "+str(int(c)), linestyle="None")
            else:
                ax.plot(train_data[:,0], train_data[:,1], marker=".", label="tr", linestyle="None")
            
            graph = ax.plot(0, 0, marker='+', color='gray', alpha=0.75, label="new_data", linestyle="None")

            fig.legend()
            self.raw_data.reset_emg()

            pc1 = [] 
            pc2 = []      

            def update(frame):
                data = self.get_data()
                if len(data) >= window_size:
                    window = get_windows(data, window_size, window_size)
                    features = fe.extract_features(feature_list, window)
                    for i, k in enumerate(features.keys()):
                        formatted_data = features[k] if i == 0 else np.hstack((formatted_data, features[k]))
                    
                    if normalize:
                        formatted_data = (formatted_data-feature_means)/feature_stds

                    data = pca.transform(formatted_data)
                    pc1.append(data[0,0])
                    pc2.append(data[0,1])

                    pc1_data = pc1[-hold_samples:]
                    pc2_data = pc2[-hold_samples:]
                    graph[0].set_data(pc1_data, pc2_data)

                    ax.relim()
                    ax.autoscale_view()

                    self.raw_data.adjust_increment(window_size, window_increment)

            animation = FuncAnimation(fig, update, interval=(1000/sampling_rate * window_increment))
            plt.show()

    def _listen_for_data_thread(self, raw_data):
        sock = socket.socket(socket.AF_INET, socket.SOCK_DGRAM) 
        sock.bind((self.ip, self.port))
        files = {}
        while True:
            data = sock.recv(4096)
            if data:
                data = pickle.loads(data)

                # Check if IMU or EMG 
                if type(data[0]) != str:
                    tag = 'EMG'
                elif data[0] == 'IMU':
                    tag = 'IMU'
                    data = data[1]
                else:
                    # We have some custom tag we need to deal with
                    if not raw_data.check_other(data[0]):
                        raw_data.instantialize_other(data[0])
                    tag = data[0]
                    data = data[1]

                timestamp = time.time()
                if self.options['std_out']:
                    print(tag + ": " + str(data) + " " + str(timestamp))  
                if self.options['file']:
                    if not tag in files.keys():
                        files[tag] = open(self.options['file_path'] + tag + '.csv', "a", newline='')
                    writer = csv.writer(files[tag])
                    if self.timestamps:
                        writer.writerow(np.hstack([timestamp,data]))
                    else:
                        writer.writerow(data)
                if self.options['emg_arr']:
                    if tag == 'EMG':
                        raw_data.add_emg(data)
                if self.options['imu_arr']:
                    if tag == 'IMU':
                        raw_data.add_imu(data)
                if self.options['other_arr']:
                    if tag != 'IMU' and tag != 'EMG':
                        raw_data.add_other(tag, data)

    def _check_streaming(self, timeout=10):
        wt = time.time()
        while(True):
            if len(self.raw_data.get_emg()) > 0: 
                return True
            if time.time() - wt > timeout:
                print("Not reading any data.... Check hardware connection.")
                return False<|MERGE_RESOLUTION|>--- conflicted
+++ resolved
@@ -267,18 +267,11 @@
             setattr(new_odh, self_attribute, new_value)
         return new_odh
         
-<<<<<<< HEAD
     def get_data(self, folder_location, regex_filters, metadata_fetchers = None, delimiter = ',', mrdf_key = 'p_signal', skiprows = 0, data_column = None, downsampling_factor = None):
         """Method to collect data from a folder into the OfflineDataHandler object. The relevant data files can be selected based on passing in 
         RegexFilters, which will filter out non-matching files and grab metadata from the filename based on their provided description. Data can be labelled with other
         sources of metadata via passed in MetadataFetchers, which will associate metadata with each data file.
-=======
-    
-
-    def get_data(self, folder_location="", filename_dic={}, delimiter=",", mrdf_key='p_signal', labels_filename = None):
-        """Method to collect data from a folder into the OfflineDataHandler object. Metadata can be collected either from the filename
-        specifying <tag>_regex keys in the filename_dic, or from within the .csv or .txt files specifying <tag>_columns in the filename_dic.
->>>>>>> e363a958
+
 
         Parameters
         ----------
@@ -306,7 +299,6 @@
         ValueError:
             Raises ValueError if folder_location is not a valid directory.
         """
-<<<<<<< HEAD
         def append_to_attribute(name, value):
             if not hasattr(self, name):
                 setattr(self, name, [])
@@ -333,37 +325,6 @@
         # Read data from files
         for file in data_files:
             if '.hea' in file:
-=======
-        # you can insert custom member variables that will be collected from the filename using the dictionary
-        # this gives at least a tiny bit of flexibility around what is recorded aside from the data
-        def get_matching_files(file_patterns, regex_keys):
-            files = []
-            for pattern in file_patterns:
-                files.extend([y for x in os.walk(folder_location) for y in glob(os.path.join(x[0], pattern))])
-            files = [Path(f).as_posix() for f in files]
-            
-            # check files meet all regex
-            self._check_file_regex(files, regex_keys)
-            return files
-
-        dictionary_keys = filename_dic.keys()
-        keys = [k for k in dictionary_keys if not (k.endswith("_regex") or k.endswith("_column"))]
-        for k in keys:
-            if not hasattr(self, k):
-                setattr(self, k, [])
-        self.extra_attributes = keys
-
-        if not os.path.isdir(folder_location):
-            print("Invalid dataset directory: " + folder_location)
-                
-        # get all files in directory
-        data_regex_keys = [filename_dic[k] for k in dictionary_keys if k.endswith("_regex")]
-        data_filenames = get_matching_files(['*.csv', '*.txt', '*.hea'], data_regex_keys)
-
-
-        for f in data_filenames:
-            if '.hea' in f:
->>>>>>> e363a958
                 # The key is the emg key that is in the mrdf file
                 file_data = (wfdb.rdrecord(file.replace('.hea',''))).__getattribute__(mrdf_key)
             else:
@@ -380,82 +341,6 @@
                 self.data.append(file_data[:, data_column])
             else:
                 self.data.append(file_data)
-<<<<<<< HEAD
-=======
-            # also collect the metadata from the filename
-            for k in keys:
-                if k + "_regex" in dictionary_keys:
-                    k_val = re.findall(filename_dic[k+"_regex"],f)[0]
-                    k_id  = filename_dic[k].index(k_val)
-                    metadata_column = k_id * np.ones((file_data.shape[0],1), dtype=int)
-                    setattr(self, k, getattr(self,k)+[metadata_column])
-                elif k + "_column" in dictionary_keys:
-                    column = file_data[:,filename_dic[k+"_column"]]
-                    if type(filename_dic[k]) == list:
-                        k_id = np.array([filename_dic[k].index(i) for i in column])
-                        metadata_column = np.expand_dims(k_id, axis=1)
-                    else:
-                        # if a tuple is passed in (range of values)
-                        # we can put a check here later
-                        metadata_column = np.expand_dims(column,1)
-                    setattr(self, k, getattr(self,k)+[metadata_column])
-
-        if labels_filename is not None:
-            assert not hasattr(self, 'labels'), 'Cannot have a field named labels because get_data() uses this to store labels.'
-            self.labels = []
-            labels_regex_keys = [filename_dic[k] for k in dictionary_keys if k.endswith('_regex') and filename_dic[k].count('/') == 2]   # each directory should have 1 labels file, so only look at keys that are directory names and not for specific files
-            labels_filenames = get_matching_files([labels_filename], labels_regex_keys)
-            for filename in labels_filenames:
-                labels = np.loadtxt(filename, delimiter=',')
-                # get length of column (for reshape)
-                num_labels_samples = labels.shape[0]
-                # get # dofs to zoom only on 0th axis
-                num_dofs = labels.shape[1]
-
-                # get data files for this labels file
-                labels_data_files = [self.data[idx] for idx, data_filename in enumerate(data_filenames) if Path(data_filename).parent.absolute() == Path(filename).parent.absolute()]
-                for file in labels_data_files:
-                    # get length of that file
-                    num_data_samples = file.shape[0]
-                    # find the factor we need to reshape class field to match
-                    zoom_rate = num_data_samples / num_labels_samples
-                    zoom_factor = [zoom_rate if idx == 0 else 1 for idx in range(num_dofs)]    # only zoom the 0th axis
-                    # reshaped_field = np.expand_dims(zoom(labels, zoom=zoom_rate),1)
-                    reshaped_field = zoom(labels, zoom=zoom_factor)
-                    # add reshaped field to odh
-                    setattr(self, 'labels', getattr(self, 'labels')+[reshaped_field])
-
-            self.extra_attributes = self.extra_attributes + ['labels']
-            
-    
-    def add_regression_labels(self, file_location, colnames):
-        """TODO: add docs
-        """
-        # load the data in from file
-        class_file = np.loadtxt(file_location, delimiter=",")
-        num_files = len(self.data)
-        assert num_files > 0
-        # if field doesn't exists initialize it as empty list
-        for field in colnames:
-            if not hasattr(self, field):
-                setattr(self, field, [])
-        # for each field -- fill it in 
-        for f, field in enumerate(colnames):
-            # get column from class file
-            field_values = class_file[:,f]
-            # get length of column (for reshape)
-            field_len = len(field_values)
-            # for every file of data we have
-            for file in range(num_files):
-                # get length of that file
-                file_len = self.data[file].shape[0]
-                # find the factor we need to reshape class field to match
-                zoom_rate = file_len / field_len
-                reshaped_field = np.expand_dims(zoom(field_values, zoom=zoom_rate),1)
-                # add reshaped field to odh
-                setattr(self, field, getattr(self,field)+[reshaped_field])
-        self.extra_attributes = self.extra_attributes + colnames
->>>>>>> e363a958
 
             # Fetch metadata from filename
             for regex_filter in regex_filters:
