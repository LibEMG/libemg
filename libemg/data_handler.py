--- conflicted
+++ resolved
@@ -22,13 +22,6 @@
 from pathlib import Path
 from glob import glob
 from multiprocessing import Process
-<<<<<<< HEAD
-=======
-from multiprocessing.managers import BaseManager
-from libemg.utils import make_regex, get_windows, _get_fn_windows, _get_mode_windows
-from itertools import compress
-from datetime import datetime
->>>>>>> 7c103357
 from multiprocessing import Process, Event
 from libemg.feature_extractor import FeatureExtractor
 from libemg.shared_memory_manager import SharedMemoryManager
@@ -839,7 +832,6 @@
         animation = FuncAnimation(fig, update, interval=100)
         pyplot.show()
 
-<<<<<<< HEAD
     # TODO: Update this 
     # def visualize_feature_space(self, feature_dic, window_size, window_increment, sampling_rate, hold_samples=20, projection="PCA", classes=None, normalize=True):
     #     """Visualize a live pca plot. This is reliant on previously collected training data.
@@ -876,46 +868,7 @@
     #             feature_means = np.mean(feature_matrix, axis=0)
     #             feature_stds  = np.std(feature_matrix, axis=0)
     #             feature_matrix = (feature_matrix - feature_means) / feature_stds
-=======
-    def visualize_feature_space(self, feature_dic, window_size, window_increment, sampling_rate, hold_samples=20, projection="PCA", classes=None, normalize=True):
-        """Visualize a live pca plot. This is reliant on previously collected training data.
-
-        Parameters
-        ----------
-        feature_dic: dict
-            A dictionary consisting of the different features acquired through screen guided training. This is the output from the 
-            extract_features method.
-        window_size: int
-            The number of samples in a window. 
-        window_increment: int
-            The number of samples that advances before next window.
-        sampling_rate: int
-            The sampling rate of the device. This impacts the refresh rate of the plot. 
-        hold_samples: int (optional), default=20
-            The number of live samples that are shown on the plot.
-        projection: string (optional), default=PCA
-            The projection method. Currently, the only available option, is PCA.
-        classes: list
-            A list of classes that is associated with each feature index.
-        normalize: boolean
-            Whether the user wants to scale features to zero mean and unit standard deviation before projection (recommended).
-        """
-        raise NotImplementedError('This method has not been fixed to account for changes to shared memory.')
-        pyplot.style.use('ggplot')
-        feature_list = feature_dic.keys()
-        fe = FeatureExtractor()
-
-        if projection == "PCA":
-            for i, k in enumerate(feature_dic.keys()):
-                feature_matrix = feature_dic[k] if i == 0 else np.hstack((feature_matrix, feature_dic[k]))
-
-            if normalize:
-                feature_means = np.mean(feature_matrix, axis=0)
-                feature_stds  = np.std(feature_matrix, axis=0)
-                feature_matrix = (feature_matrix - feature_means) / feature_stds
->>>>>>> 7c103357
-
-            
+
     #         fig, ax = plt.subplots()
     #         pca = PCA(n_components=feature_matrix.shape[1]) 
 
