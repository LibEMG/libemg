from collections import deque
from sklearn.discriminant_analysis import LinearDiscriminantAnalysis, QuadraticDiscriminantAnalysis
from sklearn.ensemble import GradientBoostingRegressor, RandomForestClassifier, GradientBoostingClassifier, RandomForestRegressor
from sklearn.linear_model import LinearRegression
from sklearn.neighbors import KNeighborsClassifier
from sklearn.naive_bayes import GaussianNB
from sklearn.neural_network import MLPClassifier, MLPRegressor
from sklearn.svm import SVC, SVR
from libemg.feature_extractor import FeatureExtractor
from libemg.shared_memory_manager import SharedMemoryManager
from multiprocessing import Process, Lock
import numpy as np
import pickle
import socket
import random
import matplotlib.pyplot as plt
import matplotlib.cm as cm
import matplotlib.lines as mlines
import matplotlib.patches as mpatches
import time
import inspect
from scipy import stats
import csv
from abc import ABC, abstractmethod
import re

from libemg.utils import get_windows

class EMGPredictor:
    def __init__(self, model, model_parameters = None, random_seed = 0, fix_feature_errors = False, silent = False) -> None:
        """Base class for EMG prediction.

        Parameters
        ----------
        model: custom model (must have fit, predict and predict_proba functions)
            Object that will be used to fit and provide predictions.
        model_parameters: dictionary, default=None
            Mapping from parameter name to value based on the constructor of the specified model. Only used when a string is passed in for model.
        random_seed: int, default=0
            Constant value to control randomization seed.
        fix_feature_errors: bool (default=False)
            If True, the model will update any feature errors (INF, -INF, NAN) using the np.nan_to_num function.
        silent: bool (default=False)
            If True, the outputs from the fix_feature_errors parameter will be silenced. 
        """
        self.model = model
        self.model_parameters = model_parameters
        # default for feature parameters
        self.feature_params = {}
        self.fix_feature_errors = fix_feature_errors
        self.silent = silent
        random.seed(random_seed)

    def fit(self, feature_dictionary = None, dataloader_dictionary = None, training_parameters = None):
        """The fit function for the EMG Prediction class. 

        This is the method called that actually optimizes model weights for the dataset. This method presents a fork for two 
        different kind of models being trained. The first we call "statistical" models (i.e., LDA, QDA, SVM, etc.)
        and these are interfaced with sklearn. The second we call "deep learning" models and these are designed to fit around
        the conventional programming style of pytorch. We distinguish which of these models are being trained by passing in a
        feature_dictionary for "statistical" models and a "dataloader_dictionary" for deep learning models.

        Parameters
        ----------
    
        feature_dictionary: dict
            A dictionary including the associated features and labels associated with a set of data. 
            Dictionary keys should include 'training_labels' and 'training_features'.
        dataloader_dictionary: dict
            A dictionary including the associated dataloader objects for the dataset you'd like to train with. 
            Dictionary keys should include 'training_dataloader', and 'validation_dataloader'.
        training_parameters: dict (optional)
            Training parameters passed to the fit() method of deep learning models (e.g., learning rate, num_epochs). Is not used
            for statistical models.
        """
        if training_parameters is None:
            # Convert to empty dictionary for compatibility with unpacking keywords
            training_parameters = {}
        if feature_dictionary is not None:
            self._fit_statistical_model(feature_dictionary)
        elif dataloader_dictionary is not None:
            self._fit_deeplearning_model(dataloader_dictionary, training_parameters)
        else:
            raise ValueError("Incorrect combination of values passed to fit method. A feature dictionary is needed for statistical models and a dataloader dictionary is needed for deep models.")

    @classmethod
    def from_file(self, filename):
        """Loads a classifier - rather than creates a new one.

        After saving a statistical model, you can recreate it by running EMGClassifier.from_file(). By default 
        this function loads a previously saved and pickled classifier. 

        Parameters
        ----------
        filename: string
            The file path of the pickled model. 

        Returns
        ----------
        EMGClassifier
            Returns an EMGClassifier object.

        Examples
        -----------
        >>> classifier = EMGClassifier.from_file('lda.pickle')
        """
        with open(filename, 'rb') as f:
            model = pickle.load(f)
        return model

    def _predict(self, data):
        try:
            return self.model.predict(data)
        except AttributeError as e:
            raise AttributeError("Attempted to perform prediction when model doesn't have a predict() method. Please ensure model has a valid predict() method.") from e

    def _predict_proba(self, data):
        try:
            return self.model.predict_proba(data)
        except AttributeError as e:
            raise AttributeError("Attempted to perform prediction when model doesn't have a predict_proba() method. Please ensure model has a valid predict_proba() method.") from e

    def save(self, filename):
        """Saves (pickles) the EMGClassifier object to a file.

        Use this save function if you want to load the object later using the from_file function. Note that 
        this currently only support statistical models (i.e., not deep learning).

        Parameters
        ----------
        filename: string
            The path of the outputted pickled file. 
        """
        with open(filename, 'wb') as f:
            pickle.dump(self, f)

    def install_feature_parameters(self, feature_params):
        """Installs the feature parameters for the classifier.

        This function is used to install the feature parameters for the classifier. This is necessary for the classifier
        to know how to extract features from the raw data. This is used primarily by the OnlineEMGClassifier class.

        Parameters
        ----------
        feature_params: dict
            A dictionary containing the feature parameters. 
        """
        self.feature_params = feature_params

    @staticmethod
    def _validate_model_parameters(model, model_parameters, model_config):
        if not isinstance(model, str):
            # Custom model
            return model
        valid_models = list(model_config.keys())
        assert model in valid_models, f"Please pass in one of the approved models: {valid_models}."
        
        model_reference, default_parameters = model_config[model]
        valid_parameters = default_parameters

        if model_parameters is not None:
            signature = list(inspect.signature(model_reference).parameters.keys())
            for p in model_parameters:
                if p in signature:
                    valid_parameters[p] = model_parameters[p]
                else:
                    print(str(p) + "is an invalid parameter.")

        valid_model = model_reference(**valid_parameters)
        return valid_model

    def _format_data(self, feature_dictionary):
        if not isinstance(feature_dictionary, np.ndarray):
            # Loop through each element and stack
            arr = None
            for feat in feature_dictionary:
                if arr is None:
                    arr = feature_dictionary[feat]
                else:
                    arr = np.hstack((arr, feature_dictionary[feat]))
        else:
            arr = feature_dictionary

        if self.fix_feature_errors:
            if FeatureExtractor().check_features(arr, self.silent):
                arr = np.nan_to_num(arr, neginf=0, nan=0, posinf=0) 
        return arr

    def _fit_statistical_model(self, feature_dictionary):
        assert 'training_features' in feature_dictionary.keys()
        assert 'training_labels'   in feature_dictionary.keys()
        # convert dictionary of features format to np.ndarray for test/train set (NwindowxNfeature)
        feature_dictionary["training_features"] = self._format_data(feature_dictionary['training_features'])
        # self._set_up_classifier(model, feature_dictionary, parameters)
        self.model.fit(feature_dictionary['training_features'], feature_dictionary['training_labels'])
        
    def _fit_deeplearning_model(self, dataloader_dictionary, parameters):
        assert 'training_dataloader' in dataloader_dictionary.keys()
        assert 'validation_dataloader'  in dataloader_dictionary.keys()
        self.model.fit(dataloader_dictionary, **parameters)


class EMGClassifier(EMGPredictor):
    def __init__(self, model, model_parameters = None, random_seed = 0, fix_feature_errors = False, silent = False):
        """The Offline EMG Classifier. 

        This is the base class for any offline EMG classification. 

        Parameters
        ----------
        model: string or custom classifier (must have fit, predict and predic_proba functions)
            The type of machine learning model. Valid options include: 'LDA', 'QDA', 'SVM', 'KNN', 'RF' (Random Forest),  
            'NB' (Naive Bayes), 'GB' (Gradient Boost), 'MLP' (Multilayer Perceptron). Note, these models are all default sklearn 
            models with no hyperparameter tuning and may not be optimal. Pass in custom classifiers or parameters for more control.
        model_parameters: dictionary, default=None
            Mapping from parameter name to value based on the constructor of the specified model. Only used when a string is passed in for model.
        random_seed: int, default=0
            Constant value to control randomization seed.
        fix_feature_errors: bool (default=False)
            If True, the model will update any feature errors (INF, -INF, NAN) using the np.nan_to_num function.
        silent: bool (default=False)
            If True, the outputs from the fix_feature_errors parameter will be silenced. 
        """
        model_config = {
            'LDA': (LinearDiscriminantAnalysis, {}),
            'KNN': (KNeighborsClassifier, {"n_neighbors": 5}),
            'SVM': (SVC, {"kernel": "linear", "probability": True, "random_state": 0}),
            'QDA': (QuadraticDiscriminantAnalysis, {}),
            'RF': (RandomForestClassifier, {"random_state": 0}),
            'NB': (GaussianNB, {}),
            'GB': (GradientBoostingClassifier, {"random_state": 0}),
            'MLP': (MLPClassifier, {"random_state": 0, "hidden_layer_sizes": 126})
        }
        model = self._validate_model_parameters(model, model_parameters, model_config)
        super().__init__(model, model_parameters, random_seed=random_seed, fix_feature_errors=fix_feature_errors, silent=silent)

        self.velocity = False
        self.majority_vote = None
        self.rejection = False

        # For velocity control
        self.th_min_dic = None 
        self.th_max_dic = None 


        
    def run(self, test_data):
        """Runs the classifier on a pre-defined set of training data.

        Parameters
        ----------
        test_data: list
            A dictionary, np.ndarray of inputs appropriate for the model of the EMGClassifier.

        Returns
        ----------
        list
            A list of predictions, based on the passed in testing features.
        list
            A list of the probabilities (for each prediction), based on the passed in testing features.
        """
        test_data = self._format_data(test_data)
        
        prob_predictions = self._predict_proba(test_data)
            
        # Default
        predictions, probabilities = self._prediction_helper(prob_predictions)

        # Rejection
        if self.rejection:
            predictions = np.array([self._rejection_helper(predictions[i], probabilities[i]) for i in range(0,len(predictions))])
            rejected = np.where(predictions == -1)[0]
            predictions[rejected] = -1

        # Majority Vote
        if self.majority_vote:
            predictions = self._majority_vote_helper(predictions)

        # Accumulate Metrics
        return predictions, probabilities

    def add_rejection(self, threshold=0.9):
        """Adds the rejection post-processing block onto a classifier.

        Parameters
        ----------
        threshold: float (optional), default=0.9
            The confidence threshold (0-1). All predictions with confidence under the threshold will be rejected.
        """
        self.rejection = True
        self.rejection_threshold = threshold

    def add_majority_vote(self, num_samples=5):
        """Adds the majority voting post-processing block onto a classifier.

        Parameters
        ----------
        threshold: int (optional), default=5
            The number of samples that will be included in the majority vote.
        """
        self.majority_vote = num_samples

    def add_velocity(self, train_windows, train_labels,
                     velocity_metric_handle = None,
                     velocity_mapping_handle = None):
        """Adds velocity (i.e., proportional) control where a multiplier is generated for the level of contraction intensity.

        Note, that when using this optional, ramp contractions should be captured for training. 

        Parameters
        -----------
        """
        self.velocity_metric_handle = velocity_metric_handle
        self.velocity_mapping_handle = velocity_mapping_handle
        self.velocity = True

        self.th_min_dic, self.th_max_dic = self._set_up_velocity_control(train_windows, train_labels)


    
    '''
    ---------------------- Private Helper Functions ----------------------
    '''
    def _prediction_helper(self, predictions):
        probabilities = [] 
        prediction_vals = []
        for i in range(0, len(predictions)):
            pred_list = list(predictions[i])
            prediction_vals.append(pred_list.index(max(pred_list)))
            probabilities.append(pred_list[pred_list.index(max(pred_list))])
        return np.array(prediction_vals), np.array(probabilities)
        
    def _rejection_helper(self, prediction, prob):
        if self.rejection:
            if prob > self.rejection_threshold:
                return prediction
            else:
                return -1
        return prediction
    
    def _majority_vote_helper(self, predictions):
        updated_predictions = []
        for i in range(0, len(predictions)):
            idxs = np.array(range(i-self.majority_vote+1, i+1))
            idxs = idxs[idxs >= 0]
            group = predictions[idxs]
            updated_predictions.append(stats.mode(group, keepdims=False)[0])
        return np.array(updated_predictions)
    
    def _get_velocity(self, window, c):
        mod = "emg" # todo: specify another way to do this is needed
        
        if self.th_max_dic and self.th_min_dic:
            if self.velocity_metric_handle is None:
                velocity_metric = np.sum(np.mean(np.abs(window[mod]),2)[0], axis=0)
            else:
                velocity_metric = self.velocity_metric_handle(window[mod])
            
            velocity_output = (velocity_metric - self.th_min_dic[c])/(self.th_max_dic[c] - self.th_min_dic[c])
            if self.velocity_mapping_handle:
                velocity_output = self.velocity_mapping_handle(velocity_output)
            return '{0:.2f}'.format(min([1, max([velocity_output, 0])]))

    def _set_up_velocity_control(self, train_windows, train_labels):
        # Extract classes 
        th_min_dic = {}
        th_max_dic = {}
        classes = np.unique(train_labels)
        for c in classes:
            indices = np.where(train_labels == c)[0]
            c_windows = train_windows[indices]
            if self.velocity_metric_handle is None:
                velocity_metric = np.sum(np.mean(np.abs(c_windows),2), axis=1)
            else:
                velocity_metric = self.velocity_metric_handle(c_windows)
            # mav_tr = np.sum(np.mean(np.abs(c_windows),2), axis=1)
            tr_max = np.max(velocity_metric)
            tr_min = np.min(velocity_metric)
            # Calculate THmin 
            th_min = ((1-(10/100)) * tr_min) + (0.1 * tr_max)
            th_min_dic[c] = th_min 
            # Calculate THmax
            th_max = ((1-(70/100)) * tr_min) + (0.7 * tr_max)
            th_max_dic[c] = th_max
        return th_min_dic, th_max_dic

    def visualize(self, test_labels, predictions, probabilities):
        """Visualize the decision stream of the classifier on the testing data. 

        You can call this visualize function to get a visual output of what the decision stream of what 
        the particular classifier looks like. 
        
        Parameters
        ----------
        test_labels: list
            A np.ndarray containing the labels for the test data.
        predictions: list
            A np.ndarray containing the preditions for the test data.
        probabilities: list
            A np.ndarray containing the probabilities from the classifier for the test data. This should be
            N samples x C classes.
        """
        assert len(predictions) > 0
        
        plt.style.use('ggplot')
        colors = {}

        plt.gca().set_ylim([0, 1.05])
        plt.gca().xaxis.grid(False)

        # Plot true class labels
        changed_locations = [0] + list(np.where((test_labels[:-1] != test_labels[1:]) == True)[0]) + [len(test_labels)-1]

        for i in range(1, len(changed_locations)):
            class_label = test_labels[changed_locations[i]]
            if class_label in colors.keys():
                plt.fill_betweenx([0,1.02], changed_locations[i-1], changed_locations[i], color=colors[class_label])
            else:
                val = plt.fill_betweenx([0,1.02], changed_locations[i-1], changed_locations[i], alpha=.2)
                colors[class_label] = val.get_facecolors().tolist()
            
        # Plot decision stream
        plt.title("Decision Stream")
        plt.xlabel("Class Output")
        plt.ylabel("Probability")
        for g in np.unique(predictions):
            i = np.where(predictions == g)[0]
            if g == -1:
                plt.scatter(i, probabilities[i], label=g, alpha=1, color='black')
            else:
                plt.scatter(i, probabilities[i], label=g, alpha=1, color=colors[g])
        
        plt.legend(loc='lower right')
        plt.show()
    

class EMGRegressor(EMGPredictor):
    """The Offline EMG Regressor. 

    This is the base class for any offline EMG regression. 

    """
    def __init__(self, model, model_parameters = None, random_seed = 0, fix_feature_errors = False, silent = False, deadband_threshold = 0.):
        """The Offline EMG Regressor. 

        This is the base class for any offline EMG regression. 

        Parameters
        ----------
        model: string or custom regressor (must have fit and predict functions)
            The type of machine learning model. Valid options include: 'LR' (Linear Regression), 'SVM' (Support Vector Machine), 'RF' (Random Forest),  
            'GB' (Gradient Boost), 'MLP' (Multilayer Perceptron). Note, these models are all default sklearn 
            models with no hyperparameter tuning and may not be optimal. Pass in custom regressors or parameters for more control.
        model_parameters: dictionary, default=None
            Mapping from parameter name to value based on the constructor of the specified model. Only used when a string is passed in for model.
        random_seed: int, default=0
            Constant value to control randomization seed.
        fix_feature_errors: bool (default=False)
            If True, the model will update any feature errors (INF, -INF, NAN) using the np.nan_to_num function.
        silent: bool (default=False)
            If True, the outputs from the fix_feature_errors parameter will be silenced. 
        deadband_threshold: float, default=0.0
            Threshold that controls deadband around 0 for output predictions. Values within this deadband will be output as 0 instead of their original prediction.
        """
        model_config = {
            'LR': (LinearRegression, {}),
            'SVM': (SVR, {"kernel": "linear"}),
            'RF': (RandomForestRegressor, {"random_state": 0}),
            'GB': (GradientBoostingRegressor, {"random_state": 0}),
            'MLP': (MLPRegressor, {"random_state": 0, "hidden_layer_sizes": 126})
        }
        model = self._validate_model_parameters(model, model_parameters, model_config)
        self.deadband_threshold = deadband_threshold
        super().__init__(model, model_parameters, random_seed=random_seed, fix_feature_errors=fix_feature_errors, silent=silent)

    
    def run(self, test_data):
        """Runs the regressor on a pre-defined set of training data.

        Parameters
        ----------
        test_data: list
            A dictionary, np.ndarray of inputs appropriate for the model of the EMGRegressor.
        Returns
        ----------
        list
            A list of predictions, based on the passed in testing features.
        """
        test_data = self._format_data(test_data)
        predictions = self._predict(test_data)

        # Set values within deadband to 0
        deadband_mask = np.abs(predictions) < self.deadband_threshold
        predictions[deadband_mask] = 0.

        return predictions

    def visualize(self, test_labels, predictions):
        """Visualize the decision stream of the regressor on test data.

        You can call this visualize function to get a visual output of what the decision stream looks like.

        :param test_labels: np.ndarray
        :type test_labels: N x M array, where N = # samples and M = # DOFs, containing the labels for the test data.
        :param predictions: np.ndarray
        :type predictions: N x M array, where N = # samples and M = # DOFs, containing the predictions for the test data.
        """
        assert len(predictions) > 0, 'Empty list passed in for predictions to visualize.'

        # Formatting
        plt.style.use('ggplot')
        fig, axs = plt.subplots(nrows=test_labels.shape[1], ncols=1, sharex=True, layout='constrained')
        fig.suptitle('Decision Stream')
        fig.supxlabel('Prediction Index')
        fig.supylabel('Model Output')

        marker_size = 5
        pred_color = 'black'
        label_color = 'blue'
        x = np.arange(test_labels.shape[0])
        handles = [mpatches.Patch(color=label_color, label='Labels'), mlines.Line2D([], [], color=pred_color, marker='o', markersize=marker_size, linestyle='None', label='Predictions')]
        for dof_idx, ax in enumerate(axs):
            ax.set_title(f"DOF {dof_idx}")
            ax.set_ylim((-1.05, 1.05))
            ax.xaxis.grid(False)
            ax.fill_between(x, test_labels[:, dof_idx], alpha=0.5, color=label_color)
            ax.scatter(x, predictions[:, dof_idx], color=pred_color, s=marker_size)

        fig.legend(handles=handles, loc='upper right')
        plt.show()
        

    def add_deadband(self, threshold):
        """Add a deadband around regressor predictions that will instead be output as 0.

        Parameters
        ----------
        threshold: float
            Deadband threshold. All output predictions from -threshold to +threshold will instead output 0.
        """
        self.deadband_threshold = threshold


class OnlineStreamer(ABC):
    """OnlineStreamer.

    This is a base class for using algorithms (classifiers/regressors/other) in conjunction with online streamers.


    Parameters
    ----------
    offline_predictor: EMGPredictor
        An EMGPredictor object. 
    window_size: int
        The number of samples in a window. 
    window_increment: int
        The number of samples that advances before next window.
    online_data_handler: OnlineDataHandler
        An online data handler object.
    features: list or None
        A list of features that will be extracted during real-time classification. These should be the 
        same list used to train the model. Pass in None if using the raw data (this is primarily for CNNs).
    file_path: str (optional)
        A location that the inputs and output of the classifier will be saved to.
    file: bool (optional)
        A toggle for activating the saving of inputs and outputs of the classifier.
    smm: bool (optional)
        A toggle for activating the storing of inputs and outputs of the classifier in the shared memory manager.
    smm_items: list (optional)
        A list of lists containing the tag, size, and multiprocessing locks for shared memory.
    parameters: dict (optional)
        A dictionary including all of the parameters for the sklearn models. These parameters should match those found 
        in the sklearn docs for the given model.
    port: int (optional), default = 12346
        The port used for streaming predictions over UDP.
    ip: string (optional), default = '127.0.0.1'
        The ip used for streaming predictions over UDP.
    velocity: bool (optional), default = False
        If True, the classifier will output an associated velocity (used for velocity/proportional based control).
    std_out: bool (optional), default = False
        If True, prints predictions to std_out.
    tcp: bool (optional), default = False
        If True, will stream predictions over TCP instead of UDP.
    """

    def __init__(self, 
                 offline_predictor, 
                 window_size, 
                 window_increment, 
                 online_data_handler, 
                 file_path, file, 
                 smm, smm_items, 
                 features, 
                 port, ip, 
                 std_out, 
                 tcp):
        self.window_size = window_size
        self.window_increment = window_increment
        self.odh = online_data_handler
        self.features = features
        self.port = port
        self.ip = ip
        self.predictor = offline_predictor


        self.options = {'file': file, 'file_path': file_path, 'std_out': std_out}

        required_smm_items = [  # these tags are also required
            ["adapt_flag", (1,1), np.int32],
            ["active_flag", (1,1), np.int8]
        ]
        smm_items.extend(required_smm_items)
        self.smm = smm
        self.smm_items = smm_items
<<<<<<< HEAD
=======
        
>>>>>>> 7c103357

        self.files = {}
        self.tcp = tcp
        if not tcp:
            self.sock = socket.socket(socket.AF_INET, socket.SOCK_DGRAM)
        else:
            print("Waiting for TCP connection...")
            self.sock = socket.socket(socket.AF_INET, socket.SOCK_STREAM)
            self.sock.setsockopt(socket.IPPROTO_TCP, socket.TCP_NODELAY, 1)
            self.sock.bind((ip, port))
            self.sock.listen()
            self.conn, addr = self.sock.accept()
            print(f"Connected by {addr}")

        self.process = Process(target=self._run_helper, daemon=True,)
    
    def start_stream(self, block=True):
        if block:
            self._run_helper()
        else:
            self.process.start()
    
<<<<<<< HEAD
    def write_output(self, prediction, probabilities, probability, calculated_velocity, model_input):
        time_stamp = time.time()
        if calculated_velocity == "":
            printed_velocity = "-1"
        else:
            printed_velocity = float(calculated_velocity)
        if self.options['std_out']:
            print(f"{int(prediction)} {printed_velocity} {time.time()}")
        # Write classifier output:
        if self.options['file']:
            if not 'file_handle' in self.files.keys():
                self.files['file_handle'] = open(self.options['file_path'] + 'classifier_output.txt', "a", newline="")
            writer = csv.writer(self.files['file_handle'])
            feat_str = str(model_input[0]).replace('\n','')[1:-1]
            row = [f"{time_stamp} {prediction} {probability[0]} {printed_velocity} {feat_str}"]
            writer.writerow(row)
            self.files['file_handle'].flush()
        if "smm" in self.options.keys():
            # assumed to have "classifier_input" and "classifier_output" keys
            # these are (1+)
            def insert_classifier_input(data):
                input_size = self.options['smm'].variables['classifier_input']["shape"][0]
                data[:] = np.vstack((np.hstack([time_stamp, model_input[0]]), data))[:input_size,:]
                return data
            def insert_classifier_output(data):
                output_size = self.options['smm'].variables['classifier_output']["shape"][0]
                data[:] = np.vstack((np.hstack([time_stamp, prediction, probability[0], float(printed_velocity)]), data))[:output_size,:]
                return data
            self.options['smm'].modify_variable("classifier_input",
                                                insert_classifier_input)
            self.options['smm'].modify_variable("classifier_output",
                                                insert_classifier_output)
            self.options['classifier_smm_writes'] += 1

        if self.output_format == "predictions":
            message = str(prediction) + calculated_velocity + '\n'
        elif self.output_format == "probabilities":
            message = ' '.join([f'{i:.2f}' for i in probabilities[0]]) + calculated_velocity + " " + str(time_stamp)
        if not self.tcp:
            self.sock.sendto(bytes(message, 'utf-8'), (self.ip, self.port))
        else:
            self.conn.sendall(str.encode(message))
                    
=======
>>>>>>> 7c103357
    def prepare_smm(self):
        for i in self.smm_items:
            if len(i) == 3:
                i.append(Lock())
        smm = SharedMemoryManager()
        for item in self.smm_items:
            smm.create_variable(*item)
        self.options['smm'] = smm
        self.options['classifier_smm_writes'] = 0

    def analyze_predictor(self, analyze_time=10):
        """Analyzes the latency of the designed predictor. 

        Parameters
        ----------
        analyze_time: int (optional), default=10 (seconds)
            The time in seconds that you want to analyze the model for. 
        port: int (optional), default = 12346
            The port used for streaming predictions over UDP.
        ip: string (optional), default = '127.0.0.1'
            The ip used for streaming predictions over UDP.
        
        (1) Time Between Prediction (Average): The average time between subsequent predictions.
        (2) STD Between Predictions (Standard Deviation): The standard deviation between predictions. 
        (3) Total Number of Predictions: The number of predictions that were made. Sometimes if the increment is too small, samples will get dropped and this may be less than expected.  
        """
        print("Starting analysis of predictor " + "(" + str(analyze_time) + "s)...")
        sock = socket.socket(socket.AF_INET, socket.SOCK_DGRAM) 
        sock.bind((self.ip, self.port))
        st = time.time()
        times = []
        while(time.time() - st < analyze_time):
            data, _ = sock.recvfrom(1024)
            if data:
                times.append(time.time())
        sock.close()
        times = np.diff(times)
        print("Time Between Predictions (Average): " + str(np.mean(times)) + 's')
        print("Time Between Predictions (STD): " + str(np.std(times)) + 's')
        print("Total Number of Predictions: " + str(len(times) + 1))
        self.stop_running()

    def _format_data_sample(self, data):
        arr = None
        for feat in data:
            if arr is None:
                arr = data[feat]
            else:
                arr = np.hstack((arr, data[feat]))
        return arr

    def _get_data_helper(self):
        data, counts = self.odh.get_data(N=self.window_size)
        for key in data.keys():
            data[key] = data[key][::-1]
        return data, counts
    
    def get_interaction_items(self):
        return self.smm_items
    
    def load_emg_predictor(self, number):
        with open(self.options['file_path'] +  'mdl' + str(number) + '.pkl', 'rb') as handle:
            self.predictor = pickle.load(handle)
            print(f"Loaded model #{number}.")
    

    def _run_helper(self):
        if self.smm:
            self.prepare_smm()
            self.options['smm'].modify_variable("active_flag", lambda x:1)
            self.options["smm"].modify_variable("adapt_flag", lambda x: -1)
        
        self.odh.prepare_smm()

        if self.features is not None:
            fe = FeatureExtractor()
        
        self.expected_count = {mod:self.window_size for mod in self.odh.modalities}
        # todo: deal with different sampling frequencies for different modalities
        self.odh.reset()
        
        files = {}
        while True:
            if self.smm:
                if not self.options["smm"].get_variable("active_flag")[0,0]:
                    continue

                if not (self.options["smm"].get_variable("adapt_flag")[0][0] == -1):
                    self.load_emg_predictor(self.options["smm"].get_variable("adapt_flag")[0][0])
                    self.options["smm"].modify_variable("adapt_flag", lambda x: -1)

            val, count = self.odh.get_data(N=self.window_size)
            modality_ready = [count[mod] > self.expected_count[mod] for mod in self.odh.modalities]

            if all(modality_ready):
                data, count = self._get_data_helper()

                # Extract window and predict sample
                window = {mod:get_windows(data[mod], self.window_size, self.window_increment) for mod in self.odh.modalities}

                # Dealing with the case for CNNs when no features are used
                if self.features:
                    model_input = None
                    for mod in self.odh.modalities:
                        # todo: features for each modality can be different
                        mod_features = fe.extract_features(self.features, window[mod], self.predictor.feature_params)
                        mod_features = self._format_data_sample(mod_features)
                        if model_input is None:
                            model_input = mod_features
                        else:
                            model_input = np.hstack((model_input, mod_features)) 
                    
                else:
                    model_input = window[list(window.keys())[0]] #TODO: Change this
                
                for mod in self.odh.modalities:
                    self.expected_count[mod] += self.window_increment 
                
                self.write_output(model_input, window)

    # ----- All of these are unique to each online streamer ----------
    def run(self):
        pass 

    def stop_running(self):
        pass

    @abstractmethod
    def write_output(self, model_input, window):
        pass


class OnlineEMGClassifier(OnlineStreamer):
    """OnlineEMGClassifier.

    Given a EMGClassifier and additional information, this class will stream class predictions over UDP in real-time.

    Parameters
    ----------
    offline_classifier: EMGClassifier
        An EMGClassifier object. 
    window_size: int
        The number of samples in a window. 
    window_increment: int
        The number of samples that advances before next window.
    online_data_handler: OnlineDataHandler
        An online data handler object.
    features: list or None
        A list of features that will be extracted during real-time classification. 
    file_path: str, default = '.'
        Location to store model outputs. Only used if file=True.
    file: bool, default = False
        True if model outputs should be stored in a file, otherwise False.
    smm: bool, default = False
        True if shared memory items should be tracked while running, otherwise False. If True, 'model_input' and 'model_output' are expected to be passed in as smm_items.
    smm_items: list, default = None
        List of shared memory items. Each shared memory item should be a list of the format: [name: str, buffer size: tuple, dtype: dtype]. 
        When modifying this variable, items with the name 'classifier_output' and 'classifier_input' are expected to be passed in to track classifier inputs and outputs.
        The 'classifier_input' item should be of the format ['classifier_input', (100, 1 + num_features), np.double]
        The 'classifier_output' item should be of the format ['classifier_output', (100, 1 + num_dofs), np.double].
        If None, defaults to:
        [
            ["classifier_output", (100,4), np.double], #timestamp, class prediction, confidence, velocity
            ['classifier_input', (100, 1 + 32), np.double], # timestamp <- features ->
        ]
    port: int (optional), default = 12346
        The port used for streaming predictions over UDP.
    ip: string (optional), default = '127.0.0.1'
        The ip used for streaming predictions over UDP.
    std_out: bool (optional), default = False
        If True, prints predictions to std_out.
    tcp: bool (optional), default = False
        If True, will stream predictions over TCP instead of UDP.
    output_format: str (optional), default=predictions
        If predictions, it will broadcast an integer of the prediction, if probabilities it broacasts the posterior probabilities
    """
    def __init__(self, offline_classifier, window_size, window_increment, online_data_handler, features, 
                 file_path = '.', file=False, smm=False, 
<<<<<<< HEAD
                 smm_items=[["classifier_output", (100,4), np.double],      # timestamp, class prediction, confidence, velocity
                            ["classifier_input", (100,1+32), np.double],    # timestamp, <- features ->
                            ["adapt_flag", (1,1), np.int32],
                            ["active_flag", (1,1), np.int8]],
=======
                 smm_items= None,
>>>>>>> 7c103357
                 port=12346, ip='127.0.0.1', std_out=False, tcp=False,
                 output_format="predictions"):
        
        if smm_items is None:
            smm_items = [
                ["classifier_output", (100,4), np.double], #timestamp, class prediction, confidence, velocity
                ["classifier_input", (100,1+32), np.double], # timestamp, <- features ->
            ]
        assert 'classifier_input' in [item[0] for item in smm_items], f"'model_input' tag not found in smm_items. Got: {smm_items}."
        assert 'classifier_output' in [item[0] for item in smm_items], f"'model_output' tag not found in smm_items. Got: {smm_items}."
        super(OnlineEMGClassifier, self).__init__(offline_classifier, window_size, window_increment, online_data_handler,
                                                  file_path, file, smm, smm_items, features, port, ip, std_out, tcp)
        self.output_format = output_format
        self.previous_predictions = deque(maxlen=self.predictor.majority_vote)
        self.smi = smm_items
        
    def run(self, block=True):
        """Runs the classifier - continuously streams predictions over UDP.

        Parameters
        ----------
        block: bool (optional), default = True
            If True, the run function blocks the main thread. Otherwise it runs in a 
            seperate process.
        """
        self.start_stream(block)

    def stop_running(self):
        """Kills the process streaming classification decisions.
        """
        self.process.terminate()

    def write_output(self, model_input, window):
        # Make prediction
        probabilities = self.predictor.classifier.predict_proba(model_input)
        prediction, probability = self.predictor._prediction_helper(probabilities)
        prediction = prediction[0]

        # Check for rejection
        if self.predictor.rejection:
            #TODO: Right now this will default to -1
            prediction = self.predictor._rejection_helper(prediction, probability)
        self.previous_predictions.append(prediction)
        
        # Check for majority vote
        if self.predictor.majority_vote:
            values, counts = np.unique(list(self.previous_predictions), return_counts=True)
            prediction = values[np.argmax(counts)]
        
        # Check for velocity based control
        calculated_velocity = ""
        if self.predictor.velocity:
            calculated_velocity = " 0"
            # Dont check if rejected 
            if prediction >= 0:
                calculated_velocity = " " + str(self.predictor._get_velocity(window, prediction))


        time_stamp = time.time()
        if calculated_velocity == "":
            printed_velocity = "-1"
        else:
            printed_velocity = float(calculated_velocity)
        if self.options['std_out']:
            print(f"{int(prediction)} {printed_velocity} {time.time()}")

<<<<<<< HEAD
                # Dealing with the case for CNNs when no features are used
                if self.features:
                    classifier_input = None
                    for mod in self.odh.modalities:
                        # todo: features for each modality can be different
                        mod_features = fe.extract_features(self.features, window[mod], self.classifier.feature_params)
                        mod_features = self._format_data_sample(mod_features)
                        if classifier_input is None:
                            classifier_input = mod_features
                        else:
                            classifier_input = np.hstack((classifier_input, mod_features)) 
                    
                else:
                    classifier_input = window[list(window.keys())[0]] #TODO: Change this
                
                for mod in self.odh.modalities:
                    self.expected_count[mod] += self.window_increment 
                
                # Make prediction
                probabilities = self.classifier.model.predict_proba(classifier_input)
                prediction, probability = self.classifier._prediction_helper(probabilities)
                prediction = prediction[0]

                # Check for rejection
                if self.classifier.rejection:
                    #TODO: Right now this will default to -1
                    prediction = self.classifier._rejection_helper(prediction, probability)
                self.previous_predictions.append(prediction)
                
                # Check for majority vote
                if self.classifier.majority_vote:
                    values, counts = np.unique(list(self.previous_predictions), return_counts=True)
                    prediction = values[np.argmax(counts)]
                
                # Check for velocity based control
                calculated_velocity = ""
                if self.classifier.velocity:
                    calculated_velocity = " 0"
                    # Dont check if rejected 
                    if prediction >= 0:
                        calculated_velocity = " " + str(self.classifier._get_velocity(window, prediction))
                
                self.write_output(prediction, probabilities, probability, calculated_velocity, classifier_input)
                
    def load_emg_classifier(self, number):
        with open(self.options['file_path'] +  'mdl' + str(number) + '.pkl', 'rb') as handle:
            self.classifier = pickle.load(handle)
            print(f"Loaded model #{number}.")
    
    def _format_data_sample(self, data):
        arr = None
        for feat in data:
            if arr is None:
                arr = data[feat]
            else:
                arr = np.hstack((arr, data[feat]))
        return arr
=======
        # Write classifier output:
        if self.options['file']:
            if not 'file_handle' in self.files.keys():
                self.files['file_handle'] = open(self.options['file_path'] + 'classifier_output.txt', "a", newline="")
            writer = csv.writer(self.files['file_handle'])
            feat_str = str(model_input[0]).replace('\n','')[1:-1]
            row = [f"{time_stamp} {prediction} {probability[0]} {printed_velocity} {feat_str}"]
            writer.writerow(row)
            self.files['file_handle'].flush()
        if "smm" in self.options.keys():
            #assumed to have "classifier_input" and "classifier_output" keys
            # these are (1+)
            def insert_classifier_input(data):
                input_size = self.options['smm'].variables['classifier_input']["shape"][0]
                data[:] = np.vstack((np.hstack([time_stamp, model_input[0]]), data))[:input_size,:]
                return data
            def insert_classifier_output(data):
                output_size = self.options['smm'].variables['classifier_output']["shape"][0]
                data[:] = np.vstack((np.hstack([time_stamp, prediction, probability[0], float(printed_velocity)]), data))[:output_size,:]
                return data
            self.options['smm'].modify_variable("classifier_input",
                                                insert_classifier_input)
            self.options['smm'].modify_variable("classifier_output",
                                                insert_classifier_output)
            self.options['classifier_smm_writes'] += 1

        if self.output_format == "predictions":
            message = str(prediction) + calculated_velocity + '\n'
        elif self.output_format == "probabilities":
            message = ' '.join([f'{i:.2f}' for i in probabilities[0]]) + calculated_velocity + " " + str(time_stamp)
        else:
            raise ValueError(f"Unexpected value for output_format. Accepted values are 'predictions' and 'probabilities'. Got: {self.output_format}.")
        if not self.tcp:
            self.sock.sendto(bytes(message, 'utf-8'), (self.ip, self.port))
        else:
            self.conn.sendall(str.encode(message))

>>>>>>> 7c103357

    def visualize(self, max_len=50, legend=None):
        """Produces a live plot of classifier decisions -- Note this consumes the decisions.
        Do not use this alongside the actual control operation of libemg. Online classifier has to
        be running in "probabilties" output mode for this plot.

        Parameters
        ----------
        max_len: (int) (optional) 
            number of decisions to visualize
        legend: (list) (optional)
            The legend to display on the plot
        """
        #### NOT CURRENTLY WORKING
        assert 1==0, "Method not ready"
        plt.style.use("ggplot")
        figure, ax = plt.subplots()
        figure.suptitle("Live Classifier Output", fontsize=16)
        plot_handle = ax.scatter([],[],c=[])
        

        # make a new socket that subscribes to the libemg events
        sock = socket.socket(socket.AF_INET, socket.SOCK_DGRAM) 
        sock.bind(('127.0.0.1', 12346))
<<<<<<< HEAD
        num_classes = len(self.classifier.model.classes_)
=======
        num_classes = len(self.predictor.classifier.classes_)
>>>>>>> 7c103357
        cmap = cm.get_cmap('turbo', num_classes)

        if legend is not None:
            for i in range(num_classes):
                plt.plot(i, label=legend[i], color=cmap.colors[i])
            ax.legend()
            legend_handles, legend_labels = ax.get_legend_handles_labels()
        decision_horizon_classes = []
        decision_horizon_probabilities = []
        timestamps = []
        start_time = time.time()
        while True:
            data, _ = sock.recvfrom(1024)
            data = str(data.decode("utf-8"))
            probabilities = np.array([float(i) for i in data.split(" ")[:num_classes]])
            max_prob = np.max(probabilities)
            prediction = np.argmax(probabilities)
            decision_horizon_classes.append(prediction)
            decision_horizon_probabilities.append(max_prob)
            timestamps.append(float(data.split(" ")[-1]) - start_time)

            decision_horizon_classes = decision_horizon_classes[-max_len:]
            decision_horizon_probabilities = decision_horizon_probabilities[-max_len:]
            timestamps = timestamps[-max_len:]

            if plt.fignum_exists(figure.number):
                plt.cla()
                ax.scatter(timestamps, decision_horizon_probabilities,c=cmap.colors[decision_horizon_classes])
                plt.ylim([0,1.5])
                ax.set_xlabel("Time (s)")
                ax.set_ylabel("Probability")
                ax.set_ylim([0, 1.5])
                if legend is not None:
                    ax.legend(handles=legend_handles, labels=legend_labels)
                plt.draw()
                plt.pause(0.01)
            else:
                return
            
    def _get_data_helper(self):
        data, counts = self.odh.get_data(N=self.window_size)
        for key in data.keys():
            data[key] = data[key][::-1]
        return data, counts


    
class OnlineEMGRegressor(OnlineStreamer):
    """OnlineEMGRegressor.

    Given a EMGRegressor and additional information, this class will stream regression predictions over UDP or TCP in real-time.

    Parameters
    ----------
    offline_regressor: EMGRegressor
        An EMGRegressor object. 
    window_size: int
        The number of samples in a window. 
    window_increment: int
        The number of samples that advances before next window.
    online_data_handler: OnlineDataHandler
        An online data handler object.
    features: list
        A list of features that will be extracted during real-time regression. 
    file_path: str, default = '.'
        Location to store model outputs. Only used if file=True.
    file: bool, default = False
        True if model outputs should be stored in a file, otherwise False.
    smm: bool, default = False
        True if shared memory items should be tracked while running, otherwise False. If True, 'model_input' and 'model_output' are expected to be passed in as smm_items.
    smm_items: list, default = None
        List of shared memory items. Each shared memory item should be a list of the format: [name: str, buffer size: tuple, dtype: dtype]. 
        When modifying this variable, items with the name 'model_output' and 'model_input' are expected to be passed in to track model inputs and outputs.
        The 'model_input' item should be of the format ['model_input', (100, 1 + num_features), np.double]
        The 'model_output' item should be of the format ['model_output', (100, 1 + num_dofs), np.double].
        If None, defaults to:
        [
            ['model_output', (100, 3), np.double],  # timestamp, prediction 1, prediction 2... (assumes 2 DOFs)
            ['model_input', (100, 1 + 32), np.double], # timestamp <- features ->
        ]
    port: int (optional), default = 12346
        The port used for streaming predictions over UDP.
    ip: string (optional), default = '127.0.0.1'
        The ip used for streaming predictions over UDP.
    std_out: bool (optional), default = False
        If True, prints predictions to std_out.
    tcp: bool (optional), default = False
        If True, will stream predictions over TCP instead of UDP.
    """
    def __init__(self, offline_regressor, window_size, window_increment, online_data_handler, features, 
                 file_path = '.', file = False, smm = False, smm_items = None,
                 port=12346, ip='127.0.0.1', std_out=False, tcp=False):
        if smm_items is None:
            # I think probably just have smm_items default to None and remove the smm flag. Then if the user wants to track stuff, they can pass in smm_items and a function to handle them?
            smm_items = [
                ['model_input', (100, 1 + 32), np.double], # timestamp <- features ->
                ['model_output', (100, 3), np.double]  # timestamp, prediction 1, prediction 2... (assumes 2 DOFs)
            ]
        assert 'model_input' in [item[0] for item in smm_items], f"'model_input' tag not found in smm_items. Got: {smm_items}."
        assert 'model_output' in [item[0] for item in smm_items], f"'model_output' tag not found in smm_items. Got: {smm_items}."
        super(OnlineEMGRegressor, self).__init__(offline_regressor, window_size, window_increment, online_data_handler, file_path,
                                                 file, smm, smm_items, features, port, ip, std_out, tcp)
        self.smi = smm_items
        
    def run(self, block=True):
        """Runs the regressor - continuously streams predictions over UDP or TCP.

        Parameters
        ----------
        block: bool (optional), default = True
            If True, the run function blocks the main thread. Otherwise it runs in a 
            seperate process.
        """
        self.start_stream(block)

    def stop_running(self):
        """Kills the process streaming classification decisions.
        """
        self.process.terminate()

    def write_output(self, model_input, window):
        # Make prediction
        predictions = self.predictor.run(model_input).squeeze()
        
        time_stamp = time.time()
        if self.options['std_out']:
            print(f"{predictions} {time.time()}")

        # Write model output:
        if self.options['file']:
            if not 'file_handle' in self.files.keys():
                self.files['file_handle'] = open(self.options['file_path'] + 'model_output.txt', "a", newline="")
            writer = csv.writer(self.files['file_handle'])
            feat_str = str(model_input[0]).replace('\n','')[1:-1]
            row = [f"{time_stamp} {predictions} {feat_str}"]
            writer.writerow(row)
            self.files['file_handle'].flush()

        if "smm" in self.options.keys():
            #assumed to have "model_input" and "model_output" keys
            # these are (1+)
            # This could maybe be moved to OnlineStreamer instead
            def insert_model_input(data):
                input_size = self.options['smm'].variables['model_input']["shape"][0]
                data[:] = np.vstack((np.hstack([time_stamp, model_input[0]]), data))[:input_size,:]
                return data
            def insert_model_output(data):
                output_size = self.options['smm'].variables['model_output']["shape"][0]
                data[:] = np.vstack((np.hstack([time_stamp, predictions]), data))[:output_size,:]
                return data
            self.options['smm'].modify_variable("model_input",
                                                insert_model_input)
            self.options['smm'].modify_variable("model_output",
                                                insert_model_output)
            self.options['model_smm_writes'] += 1

        message = f"{str(predictions)} {str(time_stamp)}\n"
        if not self.tcp:
            self.sock.sendto(bytes(message, 'utf-8'), (self.ip, self.port))
        else:
            self.conn.sendall(str.encode(message))

    def visualize(self, max_len = 50, legend = False):
        # TODO: Maybe add an extra option for 2 DOF problems where a single point is plotted on a 2D plane
        plt.style.use('ggplot')
        fig, ax = plt.subplots(layout='constrained')
        fig.suptitle('Live Regressor Output', fontsize=20)

        # Make local UDP socket whose purpose is to read from regressor output
        sock = socket.socket(socket.AF_INET, socket.SOCK_DGRAM)
        sock.bind((self.ip, self.port))
        
        # Grab sample data to determine # of DOFs
        data, _ = sock.recvfrom(1024)
        data = str(data.decode('utf-8'))
        predictions = self.parse_output(data)[0]
        cmap = cm.get_cmap('turbo', len(predictions))

        if legend:
            handles = [mpatches.Patch(color=cmap.colors[dof_idx], label=f"DOF {dof_idx}") for dof_idx in range(len(predictions))]

        decision_horizon_predictions = []
        timestamps = []
        start_time = time.time()
        while True:
            data, _ = sock.recvfrom(1024)
            data = str(data.decode('utf-8'))
            predictions, timestamp = self.parse_output(data)
            timestamps.append(timestamp - start_time)
            decision_horizon_predictions.append(predictions)

            timestamps = timestamps[-max_len:]
            decision_horizon_predictions = decision_horizon_predictions[-max_len:]

            if plt.fignum_exists(fig.number):
                ax.clear()
                ax.set_xlabel('Time (s)')
                ax.set_ylabel('Prediction')
                for dof_idx in range(len(predictions)):
                    ax.scatter(timestamps, np.array(decision_horizon_predictions)[:, dof_idx], color=cmap.colors[dof_idx], s=4, alpha=0.8)

                if legend:
                    ax.legend(handles=handles, loc='upper right')
                plt.draw()
                plt.pause(0.01)
            else:
                # Figure was closed
                return

    @staticmethod
    def parse_output(message):
        outputs = re.findall(r"-?\d+(?:\.\d+)?(?:[eE][+-]?\d+)?", message)
        outputs = list(map(float, outputs))
        predictions = outputs[:-1]
        timestamp = outputs[-1]
        return predictions, timestamp
<|MERGE_RESOLUTION|>--- conflicted
+++ resolved
@@ -1,1280 +1,1201 @@
-from collections import deque
-from sklearn.discriminant_analysis import LinearDiscriminantAnalysis, QuadraticDiscriminantAnalysis
-from sklearn.ensemble import GradientBoostingRegressor, RandomForestClassifier, GradientBoostingClassifier, RandomForestRegressor
-from sklearn.linear_model import LinearRegression
-from sklearn.neighbors import KNeighborsClassifier
-from sklearn.naive_bayes import GaussianNB
-from sklearn.neural_network import MLPClassifier, MLPRegressor
-from sklearn.svm import SVC, SVR
-from libemg.feature_extractor import FeatureExtractor
-from libemg.shared_memory_manager import SharedMemoryManager
-from multiprocessing import Process, Lock
-import numpy as np
-import pickle
-import socket
-import random
-import matplotlib.pyplot as plt
-import matplotlib.cm as cm
-import matplotlib.lines as mlines
-import matplotlib.patches as mpatches
-import time
-import inspect
-from scipy import stats
-import csv
-from abc import ABC, abstractmethod
-import re
-
-from libemg.utils import get_windows
-
-class EMGPredictor:
-    def __init__(self, model, model_parameters = None, random_seed = 0, fix_feature_errors = False, silent = False) -> None:
-        """Base class for EMG prediction.
-
-        Parameters
-        ----------
-        model: custom model (must have fit, predict and predict_proba functions)
-            Object that will be used to fit and provide predictions.
-        model_parameters: dictionary, default=None
-            Mapping from parameter name to value based on the constructor of the specified model. Only used when a string is passed in for model.
-        random_seed: int, default=0
-            Constant value to control randomization seed.
-        fix_feature_errors: bool (default=False)
-            If True, the model will update any feature errors (INF, -INF, NAN) using the np.nan_to_num function.
-        silent: bool (default=False)
-            If True, the outputs from the fix_feature_errors parameter will be silenced. 
-        """
-        self.model = model
-        self.model_parameters = model_parameters
-        # default for feature parameters
-        self.feature_params = {}
-        self.fix_feature_errors = fix_feature_errors
-        self.silent = silent
-        random.seed(random_seed)
-
-    def fit(self, feature_dictionary = None, dataloader_dictionary = None, training_parameters = None):
-        """The fit function for the EMG Prediction class. 
-
-        This is the method called that actually optimizes model weights for the dataset. This method presents a fork for two 
-        different kind of models being trained. The first we call "statistical" models (i.e., LDA, QDA, SVM, etc.)
-        and these are interfaced with sklearn. The second we call "deep learning" models and these are designed to fit around
-        the conventional programming style of pytorch. We distinguish which of these models are being trained by passing in a
-        feature_dictionary for "statistical" models and a "dataloader_dictionary" for deep learning models.
-
-        Parameters
-        ----------
-    
-        feature_dictionary: dict
-            A dictionary including the associated features and labels associated with a set of data. 
-            Dictionary keys should include 'training_labels' and 'training_features'.
-        dataloader_dictionary: dict
-            A dictionary including the associated dataloader objects for the dataset you'd like to train with. 
-            Dictionary keys should include 'training_dataloader', and 'validation_dataloader'.
-        training_parameters: dict (optional)
-            Training parameters passed to the fit() method of deep learning models (e.g., learning rate, num_epochs). Is not used
-            for statistical models.
-        """
-        if training_parameters is None:
-            # Convert to empty dictionary for compatibility with unpacking keywords
-            training_parameters = {}
-        if feature_dictionary is not None:
-            self._fit_statistical_model(feature_dictionary)
-        elif dataloader_dictionary is not None:
-            self._fit_deeplearning_model(dataloader_dictionary, training_parameters)
-        else:
-            raise ValueError("Incorrect combination of values passed to fit method. A feature dictionary is needed for statistical models and a dataloader dictionary is needed for deep models.")
-
-    @classmethod
-    def from_file(self, filename):
-        """Loads a classifier - rather than creates a new one.
-
-        After saving a statistical model, you can recreate it by running EMGClassifier.from_file(). By default 
-        this function loads a previously saved and pickled classifier. 
-
-        Parameters
-        ----------
-        filename: string
-            The file path of the pickled model. 
-
-        Returns
-        ----------
-        EMGClassifier
-            Returns an EMGClassifier object.
-
-        Examples
-        -----------
-        >>> classifier = EMGClassifier.from_file('lda.pickle')
-        """
-        with open(filename, 'rb') as f:
-            model = pickle.load(f)
-        return model
-
-    def _predict(self, data):
-        try:
-            return self.model.predict(data)
-        except AttributeError as e:
-            raise AttributeError("Attempted to perform prediction when model doesn't have a predict() method. Please ensure model has a valid predict() method.") from e
-
-    def _predict_proba(self, data):
-        try:
-            return self.model.predict_proba(data)
-        except AttributeError as e:
-            raise AttributeError("Attempted to perform prediction when model doesn't have a predict_proba() method. Please ensure model has a valid predict_proba() method.") from e
-
-    def save(self, filename):
-        """Saves (pickles) the EMGClassifier object to a file.
-
-        Use this save function if you want to load the object later using the from_file function. Note that 
-        this currently only support statistical models (i.e., not deep learning).
-
-        Parameters
-        ----------
-        filename: string
-            The path of the outputted pickled file. 
-        """
-        with open(filename, 'wb') as f:
-            pickle.dump(self, f)
-
-    def install_feature_parameters(self, feature_params):
-        """Installs the feature parameters for the classifier.
-
-        This function is used to install the feature parameters for the classifier. This is necessary for the classifier
-        to know how to extract features from the raw data. This is used primarily by the OnlineEMGClassifier class.
-
-        Parameters
-        ----------
-        feature_params: dict
-            A dictionary containing the feature parameters. 
-        """
-        self.feature_params = feature_params
-
-    @staticmethod
-    def _validate_model_parameters(model, model_parameters, model_config):
-        if not isinstance(model, str):
-            # Custom model
-            return model
-        valid_models = list(model_config.keys())
-        assert model in valid_models, f"Please pass in one of the approved models: {valid_models}."
-        
-        model_reference, default_parameters = model_config[model]
-        valid_parameters = default_parameters
-
-        if model_parameters is not None:
-            signature = list(inspect.signature(model_reference).parameters.keys())
-            for p in model_parameters:
-                if p in signature:
-                    valid_parameters[p] = model_parameters[p]
-                else:
-                    print(str(p) + "is an invalid parameter.")
-
-        valid_model = model_reference(**valid_parameters)
-        return valid_model
-
-    def _format_data(self, feature_dictionary):
-        if not isinstance(feature_dictionary, np.ndarray):
-            # Loop through each element and stack
-            arr = None
-            for feat in feature_dictionary:
-                if arr is None:
-                    arr = feature_dictionary[feat]
-                else:
-                    arr = np.hstack((arr, feature_dictionary[feat]))
-        else:
-            arr = feature_dictionary
-
-        if self.fix_feature_errors:
-            if FeatureExtractor().check_features(arr, self.silent):
-                arr = np.nan_to_num(arr, neginf=0, nan=0, posinf=0) 
-        return arr
-
-    def _fit_statistical_model(self, feature_dictionary):
-        assert 'training_features' in feature_dictionary.keys()
-        assert 'training_labels'   in feature_dictionary.keys()
-        # convert dictionary of features format to np.ndarray for test/train set (NwindowxNfeature)
-        feature_dictionary["training_features"] = self._format_data(feature_dictionary['training_features'])
-        # self._set_up_classifier(model, feature_dictionary, parameters)
-        self.model.fit(feature_dictionary['training_features'], feature_dictionary['training_labels'])
-        
-    def _fit_deeplearning_model(self, dataloader_dictionary, parameters):
-        assert 'training_dataloader' in dataloader_dictionary.keys()
-        assert 'validation_dataloader'  in dataloader_dictionary.keys()
-        self.model.fit(dataloader_dictionary, **parameters)
-
-
-class EMGClassifier(EMGPredictor):
-    def __init__(self, model, model_parameters = None, random_seed = 0, fix_feature_errors = False, silent = False):
-        """The Offline EMG Classifier. 
-
-        This is the base class for any offline EMG classification. 
-
-        Parameters
-        ----------
-        model: string or custom classifier (must have fit, predict and predic_proba functions)
-            The type of machine learning model. Valid options include: 'LDA', 'QDA', 'SVM', 'KNN', 'RF' (Random Forest),  
-            'NB' (Naive Bayes), 'GB' (Gradient Boost), 'MLP' (Multilayer Perceptron). Note, these models are all default sklearn 
-            models with no hyperparameter tuning and may not be optimal. Pass in custom classifiers or parameters for more control.
-        model_parameters: dictionary, default=None
-            Mapping from parameter name to value based on the constructor of the specified model. Only used when a string is passed in for model.
-        random_seed: int, default=0
-            Constant value to control randomization seed.
-        fix_feature_errors: bool (default=False)
-            If True, the model will update any feature errors (INF, -INF, NAN) using the np.nan_to_num function.
-        silent: bool (default=False)
-            If True, the outputs from the fix_feature_errors parameter will be silenced. 
-        """
-        model_config = {
-            'LDA': (LinearDiscriminantAnalysis, {}),
-            'KNN': (KNeighborsClassifier, {"n_neighbors": 5}),
-            'SVM': (SVC, {"kernel": "linear", "probability": True, "random_state": 0}),
-            'QDA': (QuadraticDiscriminantAnalysis, {}),
-            'RF': (RandomForestClassifier, {"random_state": 0}),
-            'NB': (GaussianNB, {}),
-            'GB': (GradientBoostingClassifier, {"random_state": 0}),
-            'MLP': (MLPClassifier, {"random_state": 0, "hidden_layer_sizes": 126})
-        }
-        model = self._validate_model_parameters(model, model_parameters, model_config)
-        super().__init__(model, model_parameters, random_seed=random_seed, fix_feature_errors=fix_feature_errors, silent=silent)
-
-        self.velocity = False
-        self.majority_vote = None
-        self.rejection = False
-
-        # For velocity control
-        self.th_min_dic = None 
-        self.th_max_dic = None 
-
-
-        
-    def run(self, test_data):
-        """Runs the classifier on a pre-defined set of training data.
-
-        Parameters
-        ----------
-        test_data: list
-            A dictionary, np.ndarray of inputs appropriate for the model of the EMGClassifier.
-
-        Returns
-        ----------
-        list
-            A list of predictions, based on the passed in testing features.
-        list
-            A list of the probabilities (for each prediction), based on the passed in testing features.
-        """
-        test_data = self._format_data(test_data)
-        
-        prob_predictions = self._predict_proba(test_data)
-            
-        # Default
-        predictions, probabilities = self._prediction_helper(prob_predictions)
-
-        # Rejection
-        if self.rejection:
-            predictions = np.array([self._rejection_helper(predictions[i], probabilities[i]) for i in range(0,len(predictions))])
-            rejected = np.where(predictions == -1)[0]
-            predictions[rejected] = -1
-
-        # Majority Vote
-        if self.majority_vote:
-            predictions = self._majority_vote_helper(predictions)
-
-        # Accumulate Metrics
-        return predictions, probabilities
-
-    def add_rejection(self, threshold=0.9):
-        """Adds the rejection post-processing block onto a classifier.
-
-        Parameters
-        ----------
-        threshold: float (optional), default=0.9
-            The confidence threshold (0-1). All predictions with confidence under the threshold will be rejected.
-        """
-        self.rejection = True
-        self.rejection_threshold = threshold
-
-    def add_majority_vote(self, num_samples=5):
-        """Adds the majority voting post-processing block onto a classifier.
-
-        Parameters
-        ----------
-        threshold: int (optional), default=5
-            The number of samples that will be included in the majority vote.
-        """
-        self.majority_vote = num_samples
-
-    def add_velocity(self, train_windows, train_labels,
-                     velocity_metric_handle = None,
-                     velocity_mapping_handle = None):
-        """Adds velocity (i.e., proportional) control where a multiplier is generated for the level of contraction intensity.
-
-        Note, that when using this optional, ramp contractions should be captured for training. 
-
-        Parameters
-        -----------
-        """
-        self.velocity_metric_handle = velocity_metric_handle
-        self.velocity_mapping_handle = velocity_mapping_handle
-        self.velocity = True
-
-        self.th_min_dic, self.th_max_dic = self._set_up_velocity_control(train_windows, train_labels)
-
-
-    
-    '''
-    ---------------------- Private Helper Functions ----------------------
-    '''
-    def _prediction_helper(self, predictions):
-        probabilities = [] 
-        prediction_vals = []
-        for i in range(0, len(predictions)):
-            pred_list = list(predictions[i])
-            prediction_vals.append(pred_list.index(max(pred_list)))
-            probabilities.append(pred_list[pred_list.index(max(pred_list))])
-        return np.array(prediction_vals), np.array(probabilities)
-        
-    def _rejection_helper(self, prediction, prob):
-        if self.rejection:
-            if prob > self.rejection_threshold:
-                return prediction
-            else:
-                return -1
-        return prediction
-    
-    def _majority_vote_helper(self, predictions):
-        updated_predictions = []
-        for i in range(0, len(predictions)):
-            idxs = np.array(range(i-self.majority_vote+1, i+1))
-            idxs = idxs[idxs >= 0]
-            group = predictions[idxs]
-            updated_predictions.append(stats.mode(group, keepdims=False)[0])
-        return np.array(updated_predictions)
-    
-    def _get_velocity(self, window, c):
-        mod = "emg" # todo: specify another way to do this is needed
-        
-        if self.th_max_dic and self.th_min_dic:
-            if self.velocity_metric_handle is None:
-                velocity_metric = np.sum(np.mean(np.abs(window[mod]),2)[0], axis=0)
-            else:
-                velocity_metric = self.velocity_metric_handle(window[mod])
-            
-            velocity_output = (velocity_metric - self.th_min_dic[c])/(self.th_max_dic[c] - self.th_min_dic[c])
-            if self.velocity_mapping_handle:
-                velocity_output = self.velocity_mapping_handle(velocity_output)
-            return '{0:.2f}'.format(min([1, max([velocity_output, 0])]))
-
-    def _set_up_velocity_control(self, train_windows, train_labels):
-        # Extract classes 
-        th_min_dic = {}
-        th_max_dic = {}
-        classes = np.unique(train_labels)
-        for c in classes:
-            indices = np.where(train_labels == c)[0]
-            c_windows = train_windows[indices]
-            if self.velocity_metric_handle is None:
-                velocity_metric = np.sum(np.mean(np.abs(c_windows),2), axis=1)
-            else:
-                velocity_metric = self.velocity_metric_handle(c_windows)
-            # mav_tr = np.sum(np.mean(np.abs(c_windows),2), axis=1)
-            tr_max = np.max(velocity_metric)
-            tr_min = np.min(velocity_metric)
-            # Calculate THmin 
-            th_min = ((1-(10/100)) * tr_min) + (0.1 * tr_max)
-            th_min_dic[c] = th_min 
-            # Calculate THmax
-            th_max = ((1-(70/100)) * tr_min) + (0.7 * tr_max)
-            th_max_dic[c] = th_max
-        return th_min_dic, th_max_dic
-
-    def visualize(self, test_labels, predictions, probabilities):
-        """Visualize the decision stream of the classifier on the testing data. 
-
-        You can call this visualize function to get a visual output of what the decision stream of what 
-        the particular classifier looks like. 
-        
-        Parameters
-        ----------
-        test_labels: list
-            A np.ndarray containing the labels for the test data.
-        predictions: list
-            A np.ndarray containing the preditions for the test data.
-        probabilities: list
-            A np.ndarray containing the probabilities from the classifier for the test data. This should be
-            N samples x C classes.
-        """
-        assert len(predictions) > 0
-        
-        plt.style.use('ggplot')
-        colors = {}
-
-        plt.gca().set_ylim([0, 1.05])
-        plt.gca().xaxis.grid(False)
-
-        # Plot true class labels
-        changed_locations = [0] + list(np.where((test_labels[:-1] != test_labels[1:]) == True)[0]) + [len(test_labels)-1]
-
-        for i in range(1, len(changed_locations)):
-            class_label = test_labels[changed_locations[i]]
-            if class_label in colors.keys():
-                plt.fill_betweenx([0,1.02], changed_locations[i-1], changed_locations[i], color=colors[class_label])
-            else:
-                val = plt.fill_betweenx([0,1.02], changed_locations[i-1], changed_locations[i], alpha=.2)
-                colors[class_label] = val.get_facecolors().tolist()
-            
-        # Plot decision stream
-        plt.title("Decision Stream")
-        plt.xlabel("Class Output")
-        plt.ylabel("Probability")
-        for g in np.unique(predictions):
-            i = np.where(predictions == g)[0]
-            if g == -1:
-                plt.scatter(i, probabilities[i], label=g, alpha=1, color='black')
-            else:
-                plt.scatter(i, probabilities[i], label=g, alpha=1, color=colors[g])
-        
-        plt.legend(loc='lower right')
-        plt.show()
-    
-
-class EMGRegressor(EMGPredictor):
-    """The Offline EMG Regressor. 
-
-    This is the base class for any offline EMG regression. 
-
-    """
-    def __init__(self, model, model_parameters = None, random_seed = 0, fix_feature_errors = False, silent = False, deadband_threshold = 0.):
-        """The Offline EMG Regressor. 
-
-        This is the base class for any offline EMG regression. 
-
-        Parameters
-        ----------
-        model: string or custom regressor (must have fit and predict functions)
-            The type of machine learning model. Valid options include: 'LR' (Linear Regression), 'SVM' (Support Vector Machine), 'RF' (Random Forest),  
-            'GB' (Gradient Boost), 'MLP' (Multilayer Perceptron). Note, these models are all default sklearn 
-            models with no hyperparameter tuning and may not be optimal. Pass in custom regressors or parameters for more control.
-        model_parameters: dictionary, default=None
-            Mapping from parameter name to value based on the constructor of the specified model. Only used when a string is passed in for model.
-        random_seed: int, default=0
-            Constant value to control randomization seed.
-        fix_feature_errors: bool (default=False)
-            If True, the model will update any feature errors (INF, -INF, NAN) using the np.nan_to_num function.
-        silent: bool (default=False)
-            If True, the outputs from the fix_feature_errors parameter will be silenced. 
-        deadband_threshold: float, default=0.0
-            Threshold that controls deadband around 0 for output predictions. Values within this deadband will be output as 0 instead of their original prediction.
-        """
-        model_config = {
-            'LR': (LinearRegression, {}),
-            'SVM': (SVR, {"kernel": "linear"}),
-            'RF': (RandomForestRegressor, {"random_state": 0}),
-            'GB': (GradientBoostingRegressor, {"random_state": 0}),
-            'MLP': (MLPRegressor, {"random_state": 0, "hidden_layer_sizes": 126})
-        }
-        model = self._validate_model_parameters(model, model_parameters, model_config)
-        self.deadband_threshold = deadband_threshold
-        super().__init__(model, model_parameters, random_seed=random_seed, fix_feature_errors=fix_feature_errors, silent=silent)
-
-    
-    def run(self, test_data):
-        """Runs the regressor on a pre-defined set of training data.
-
-        Parameters
-        ----------
-        test_data: list
-            A dictionary, np.ndarray of inputs appropriate for the model of the EMGRegressor.
-        Returns
-        ----------
-        list
-            A list of predictions, based on the passed in testing features.
-        """
-        test_data = self._format_data(test_data)
-        predictions = self._predict(test_data)
-
-        # Set values within deadband to 0
-        deadband_mask = np.abs(predictions) < self.deadband_threshold
-        predictions[deadband_mask] = 0.
-
-        return predictions
-
-    def visualize(self, test_labels, predictions):
-        """Visualize the decision stream of the regressor on test data.
-
-        You can call this visualize function to get a visual output of what the decision stream looks like.
-
-        :param test_labels: np.ndarray
-        :type test_labels: N x M array, where N = # samples and M = # DOFs, containing the labels for the test data.
-        :param predictions: np.ndarray
-        :type predictions: N x M array, where N = # samples and M = # DOFs, containing the predictions for the test data.
-        """
-        assert len(predictions) > 0, 'Empty list passed in for predictions to visualize.'
-
-        # Formatting
-        plt.style.use('ggplot')
-        fig, axs = plt.subplots(nrows=test_labels.shape[1], ncols=1, sharex=True, layout='constrained')
-        fig.suptitle('Decision Stream')
-        fig.supxlabel('Prediction Index')
-        fig.supylabel('Model Output')
-
-        marker_size = 5
-        pred_color = 'black'
-        label_color = 'blue'
-        x = np.arange(test_labels.shape[0])
-        handles = [mpatches.Patch(color=label_color, label='Labels'), mlines.Line2D([], [], color=pred_color, marker='o', markersize=marker_size, linestyle='None', label='Predictions')]
-        for dof_idx, ax in enumerate(axs):
-            ax.set_title(f"DOF {dof_idx}")
-            ax.set_ylim((-1.05, 1.05))
-            ax.xaxis.grid(False)
-            ax.fill_between(x, test_labels[:, dof_idx], alpha=0.5, color=label_color)
-            ax.scatter(x, predictions[:, dof_idx], color=pred_color, s=marker_size)
-
-        fig.legend(handles=handles, loc='upper right')
-        plt.show()
-        
-
-    def add_deadband(self, threshold):
-        """Add a deadband around regressor predictions that will instead be output as 0.
-
-        Parameters
-        ----------
-        threshold: float
-            Deadband threshold. All output predictions from -threshold to +threshold will instead output 0.
-        """
-        self.deadband_threshold = threshold
-
-
-class OnlineStreamer(ABC):
-    """OnlineStreamer.
-
-    This is a base class for using algorithms (classifiers/regressors/other) in conjunction with online streamers.
-
-
-    Parameters
-    ----------
-    offline_predictor: EMGPredictor
-        An EMGPredictor object. 
-    window_size: int
-        The number of samples in a window. 
-    window_increment: int
-        The number of samples that advances before next window.
-    online_data_handler: OnlineDataHandler
-        An online data handler object.
-    features: list or None
-        A list of features that will be extracted during real-time classification. These should be the 
-        same list used to train the model. Pass in None if using the raw data (this is primarily for CNNs).
-    file_path: str (optional)
-        A location that the inputs and output of the classifier will be saved to.
-    file: bool (optional)
-        A toggle for activating the saving of inputs and outputs of the classifier.
-    smm: bool (optional)
-        A toggle for activating the storing of inputs and outputs of the classifier in the shared memory manager.
-    smm_items: list (optional)
-        A list of lists containing the tag, size, and multiprocessing locks for shared memory.
-    parameters: dict (optional)
-        A dictionary including all of the parameters for the sklearn models. These parameters should match those found 
-        in the sklearn docs for the given model.
-    port: int (optional), default = 12346
-        The port used for streaming predictions over UDP.
-    ip: string (optional), default = '127.0.0.1'
-        The ip used for streaming predictions over UDP.
-    velocity: bool (optional), default = False
-        If True, the classifier will output an associated velocity (used for velocity/proportional based control).
-    std_out: bool (optional), default = False
-        If True, prints predictions to std_out.
-    tcp: bool (optional), default = False
-        If True, will stream predictions over TCP instead of UDP.
-    """
-
-    def __init__(self, 
-                 offline_predictor, 
-                 window_size, 
-                 window_increment, 
-                 online_data_handler, 
-                 file_path, file, 
-                 smm, smm_items, 
-                 features, 
-                 port, ip, 
-                 std_out, 
-                 tcp):
-        self.window_size = window_size
-        self.window_increment = window_increment
-        self.odh = online_data_handler
-        self.features = features
-        self.port = port
-        self.ip = ip
-        self.predictor = offline_predictor
-
-
-        self.options = {'file': file, 'file_path': file_path, 'std_out': std_out}
-
-        required_smm_items = [  # these tags are also required
-            ["adapt_flag", (1,1), np.int32],
-            ["active_flag", (1,1), np.int8]
-        ]
-        smm_items.extend(required_smm_items)
-        self.smm = smm
-        self.smm_items = smm_items
-<<<<<<< HEAD
-=======
-        
->>>>>>> 7c103357
-
-        self.files = {}
-        self.tcp = tcp
-        if not tcp:
-            self.sock = socket.socket(socket.AF_INET, socket.SOCK_DGRAM)
-        else:
-            print("Waiting for TCP connection...")
-            self.sock = socket.socket(socket.AF_INET, socket.SOCK_STREAM)
-            self.sock.setsockopt(socket.IPPROTO_TCP, socket.TCP_NODELAY, 1)
-            self.sock.bind((ip, port))
-            self.sock.listen()
-            self.conn, addr = self.sock.accept()
-            print(f"Connected by {addr}")
-
-        self.process = Process(target=self._run_helper, daemon=True,)
-    
-    def start_stream(self, block=True):
-        if block:
-            self._run_helper()
-        else:
-            self.process.start()
-    
-<<<<<<< HEAD
-    def write_output(self, prediction, probabilities, probability, calculated_velocity, model_input):
-        time_stamp = time.time()
-        if calculated_velocity == "":
-            printed_velocity = "-1"
-        else:
-            printed_velocity = float(calculated_velocity)
-        if self.options['std_out']:
-            print(f"{int(prediction)} {printed_velocity} {time.time()}")
-        # Write classifier output:
-        if self.options['file']:
-            if not 'file_handle' in self.files.keys():
-                self.files['file_handle'] = open(self.options['file_path'] + 'classifier_output.txt', "a", newline="")
-            writer = csv.writer(self.files['file_handle'])
-            feat_str = str(model_input[0]).replace('\n','')[1:-1]
-            row = [f"{time_stamp} {prediction} {probability[0]} {printed_velocity} {feat_str}"]
-            writer.writerow(row)
-            self.files['file_handle'].flush()
-        if "smm" in self.options.keys():
-            # assumed to have "classifier_input" and "classifier_output" keys
-            # these are (1+)
-            def insert_classifier_input(data):
-                input_size = self.options['smm'].variables['classifier_input']["shape"][0]
-                data[:] = np.vstack((np.hstack([time_stamp, model_input[0]]), data))[:input_size,:]
-                return data
-            def insert_classifier_output(data):
-                output_size = self.options['smm'].variables['classifier_output']["shape"][0]
-                data[:] = np.vstack((np.hstack([time_stamp, prediction, probability[0], float(printed_velocity)]), data))[:output_size,:]
-                return data
-            self.options['smm'].modify_variable("classifier_input",
-                                                insert_classifier_input)
-            self.options['smm'].modify_variable("classifier_output",
-                                                insert_classifier_output)
-            self.options['classifier_smm_writes'] += 1
-
-        if self.output_format == "predictions":
-            message = str(prediction) + calculated_velocity + '\n'
-        elif self.output_format == "probabilities":
-            message = ' '.join([f'{i:.2f}' for i in probabilities[0]]) + calculated_velocity + " " + str(time_stamp)
-        if not self.tcp:
-            self.sock.sendto(bytes(message, 'utf-8'), (self.ip, self.port))
-        else:
-            self.conn.sendall(str.encode(message))
-                    
-=======
->>>>>>> 7c103357
-    def prepare_smm(self):
-        for i in self.smm_items:
-            if len(i) == 3:
-                i.append(Lock())
-        smm = SharedMemoryManager()
-        for item in self.smm_items:
-            smm.create_variable(*item)
-        self.options['smm'] = smm
-        self.options['classifier_smm_writes'] = 0
-
-    def analyze_predictor(self, analyze_time=10):
-        """Analyzes the latency of the designed predictor. 
-
-        Parameters
-        ----------
-        analyze_time: int (optional), default=10 (seconds)
-            The time in seconds that you want to analyze the model for. 
-        port: int (optional), default = 12346
-            The port used for streaming predictions over UDP.
-        ip: string (optional), default = '127.0.0.1'
-            The ip used for streaming predictions over UDP.
-        
-        (1) Time Between Prediction (Average): The average time between subsequent predictions.
-        (2) STD Between Predictions (Standard Deviation): The standard deviation between predictions. 
-        (3) Total Number of Predictions: The number of predictions that were made. Sometimes if the increment is too small, samples will get dropped and this may be less than expected.  
-        """
-        print("Starting analysis of predictor " + "(" + str(analyze_time) + "s)...")
-        sock = socket.socket(socket.AF_INET, socket.SOCK_DGRAM) 
-        sock.bind((self.ip, self.port))
-        st = time.time()
-        times = []
-        while(time.time() - st < analyze_time):
-            data, _ = sock.recvfrom(1024)
-            if data:
-                times.append(time.time())
-        sock.close()
-        times = np.diff(times)
-        print("Time Between Predictions (Average): " + str(np.mean(times)) + 's')
-        print("Time Between Predictions (STD): " + str(np.std(times)) + 's')
-        print("Total Number of Predictions: " + str(len(times) + 1))
-        self.stop_running()
-
-    def _format_data_sample(self, data):
-        arr = None
-        for feat in data:
-            if arr is None:
-                arr = data[feat]
-            else:
-                arr = np.hstack((arr, data[feat]))
-        return arr
-
-    def _get_data_helper(self):
-        data, counts = self.odh.get_data(N=self.window_size)
-        for key in data.keys():
-            data[key] = data[key][::-1]
-        return data, counts
-    
-    def get_interaction_items(self):
-        return self.smm_items
-    
-    def load_emg_predictor(self, number):
-        with open(self.options['file_path'] +  'mdl' + str(number) + '.pkl', 'rb') as handle:
-            self.predictor = pickle.load(handle)
-            print(f"Loaded model #{number}.")
-    
-
-    def _run_helper(self):
-        if self.smm:
-            self.prepare_smm()
-            self.options['smm'].modify_variable("active_flag", lambda x:1)
-            self.options["smm"].modify_variable("adapt_flag", lambda x: -1)
-        
-        self.odh.prepare_smm()
-
-        if self.features is not None:
-            fe = FeatureExtractor()
-        
-        self.expected_count = {mod:self.window_size for mod in self.odh.modalities}
-        # todo: deal with different sampling frequencies for different modalities
-        self.odh.reset()
-        
-        files = {}
-        while True:
-            if self.smm:
-                if not self.options["smm"].get_variable("active_flag")[0,0]:
-                    continue
-
-                if not (self.options["smm"].get_variable("adapt_flag")[0][0] == -1):
-                    self.load_emg_predictor(self.options["smm"].get_variable("adapt_flag")[0][0])
-                    self.options["smm"].modify_variable("adapt_flag", lambda x: -1)
-
-            val, count = self.odh.get_data(N=self.window_size)
-            modality_ready = [count[mod] > self.expected_count[mod] for mod in self.odh.modalities]
-
-            if all(modality_ready):
-                data, count = self._get_data_helper()
-
-                # Extract window and predict sample
-                window = {mod:get_windows(data[mod], self.window_size, self.window_increment) for mod in self.odh.modalities}
-
-                # Dealing with the case for CNNs when no features are used
-                if self.features:
-                    model_input = None
-                    for mod in self.odh.modalities:
-                        # todo: features for each modality can be different
-                        mod_features = fe.extract_features(self.features, window[mod], self.predictor.feature_params)
-                        mod_features = self._format_data_sample(mod_features)
-                        if model_input is None:
-                            model_input = mod_features
-                        else:
-                            model_input = np.hstack((model_input, mod_features)) 
-                    
-                else:
-                    model_input = window[list(window.keys())[0]] #TODO: Change this
-                
-                for mod in self.odh.modalities:
-                    self.expected_count[mod] += self.window_increment 
-                
-                self.write_output(model_input, window)
-
-    # ----- All of these are unique to each online streamer ----------
-    def run(self):
-        pass 
-
-    def stop_running(self):
-        pass
-
-    @abstractmethod
-    def write_output(self, model_input, window):
-        pass
-
-
-class OnlineEMGClassifier(OnlineStreamer):
-    """OnlineEMGClassifier.
-
-    Given a EMGClassifier and additional information, this class will stream class predictions over UDP in real-time.
-
-    Parameters
-    ----------
-    offline_classifier: EMGClassifier
-        An EMGClassifier object. 
-    window_size: int
-        The number of samples in a window. 
-    window_increment: int
-        The number of samples that advances before next window.
-    online_data_handler: OnlineDataHandler
-        An online data handler object.
-    features: list or None
-        A list of features that will be extracted during real-time classification. 
-    file_path: str, default = '.'
-        Location to store model outputs. Only used if file=True.
-    file: bool, default = False
-        True if model outputs should be stored in a file, otherwise False.
-    smm: bool, default = False
-        True if shared memory items should be tracked while running, otherwise False. If True, 'model_input' and 'model_output' are expected to be passed in as smm_items.
-    smm_items: list, default = None
-        List of shared memory items. Each shared memory item should be a list of the format: [name: str, buffer size: tuple, dtype: dtype]. 
-        When modifying this variable, items with the name 'classifier_output' and 'classifier_input' are expected to be passed in to track classifier inputs and outputs.
-        The 'classifier_input' item should be of the format ['classifier_input', (100, 1 + num_features), np.double]
-        The 'classifier_output' item should be of the format ['classifier_output', (100, 1 + num_dofs), np.double].
-        If None, defaults to:
-        [
-            ["classifier_output", (100,4), np.double], #timestamp, class prediction, confidence, velocity
-            ['classifier_input', (100, 1 + 32), np.double], # timestamp <- features ->
-        ]
-    port: int (optional), default = 12346
-        The port used for streaming predictions over UDP.
-    ip: string (optional), default = '127.0.0.1'
-        The ip used for streaming predictions over UDP.
-    std_out: bool (optional), default = False
-        If True, prints predictions to std_out.
-    tcp: bool (optional), default = False
-        If True, will stream predictions over TCP instead of UDP.
-    output_format: str (optional), default=predictions
-        If predictions, it will broadcast an integer of the prediction, if probabilities it broacasts the posterior probabilities
-    """
-    def __init__(self, offline_classifier, window_size, window_increment, online_data_handler, features, 
-                 file_path = '.', file=False, smm=False, 
-<<<<<<< HEAD
-                 smm_items=[["classifier_output", (100,4), np.double],      # timestamp, class prediction, confidence, velocity
-                            ["classifier_input", (100,1+32), np.double],    # timestamp, <- features ->
-                            ["adapt_flag", (1,1), np.int32],
-                            ["active_flag", (1,1), np.int8]],
-=======
-                 smm_items= None,
->>>>>>> 7c103357
-                 port=12346, ip='127.0.0.1', std_out=False, tcp=False,
-                 output_format="predictions"):
-        
-        if smm_items is None:
-            smm_items = [
-                ["classifier_output", (100,4), np.double], #timestamp, class prediction, confidence, velocity
-                ["classifier_input", (100,1+32), np.double], # timestamp, <- features ->
-            ]
-        assert 'classifier_input' in [item[0] for item in smm_items], f"'model_input' tag not found in smm_items. Got: {smm_items}."
-        assert 'classifier_output' in [item[0] for item in smm_items], f"'model_output' tag not found in smm_items. Got: {smm_items}."
-        super(OnlineEMGClassifier, self).__init__(offline_classifier, window_size, window_increment, online_data_handler,
-                                                  file_path, file, smm, smm_items, features, port, ip, std_out, tcp)
-        self.output_format = output_format
-        self.previous_predictions = deque(maxlen=self.predictor.majority_vote)
-        self.smi = smm_items
-        
-    def run(self, block=True):
-        """Runs the classifier - continuously streams predictions over UDP.
-
-        Parameters
-        ----------
-        block: bool (optional), default = True
-            If True, the run function blocks the main thread. Otherwise it runs in a 
-            seperate process.
-        """
-        self.start_stream(block)
-
-    def stop_running(self):
-        """Kills the process streaming classification decisions.
-        """
-        self.process.terminate()
-
-    def write_output(self, model_input, window):
-        # Make prediction
-        probabilities = self.predictor.classifier.predict_proba(model_input)
-        prediction, probability = self.predictor._prediction_helper(probabilities)
-        prediction = prediction[0]
-
-        # Check for rejection
-        if self.predictor.rejection:
-            #TODO: Right now this will default to -1
-            prediction = self.predictor._rejection_helper(prediction, probability)
-        self.previous_predictions.append(prediction)
-        
-        # Check for majority vote
-        if self.predictor.majority_vote:
-            values, counts = np.unique(list(self.previous_predictions), return_counts=True)
-            prediction = values[np.argmax(counts)]
-        
-        # Check for velocity based control
-        calculated_velocity = ""
-        if self.predictor.velocity:
-            calculated_velocity = " 0"
-            # Dont check if rejected 
-            if prediction >= 0:
-                calculated_velocity = " " + str(self.predictor._get_velocity(window, prediction))
-
-
-        time_stamp = time.time()
-        if calculated_velocity == "":
-            printed_velocity = "-1"
-        else:
-            printed_velocity = float(calculated_velocity)
-        if self.options['std_out']:
-            print(f"{int(prediction)} {printed_velocity} {time.time()}")
-
-<<<<<<< HEAD
-                # Dealing with the case for CNNs when no features are used
-                if self.features:
-                    classifier_input = None
-                    for mod in self.odh.modalities:
-                        # todo: features for each modality can be different
-                        mod_features = fe.extract_features(self.features, window[mod], self.classifier.feature_params)
-                        mod_features = self._format_data_sample(mod_features)
-                        if classifier_input is None:
-                            classifier_input = mod_features
-                        else:
-                            classifier_input = np.hstack((classifier_input, mod_features)) 
-                    
-                else:
-                    classifier_input = window[list(window.keys())[0]] #TODO: Change this
-                
-                for mod in self.odh.modalities:
-                    self.expected_count[mod] += self.window_increment 
-                
-                # Make prediction
-                probabilities = self.classifier.model.predict_proba(classifier_input)
-                prediction, probability = self.classifier._prediction_helper(probabilities)
-                prediction = prediction[0]
-
-                # Check for rejection
-                if self.classifier.rejection:
-                    #TODO: Right now this will default to -1
-                    prediction = self.classifier._rejection_helper(prediction, probability)
-                self.previous_predictions.append(prediction)
-                
-                # Check for majority vote
-                if self.classifier.majority_vote:
-                    values, counts = np.unique(list(self.previous_predictions), return_counts=True)
-                    prediction = values[np.argmax(counts)]
-                
-                # Check for velocity based control
-                calculated_velocity = ""
-                if self.classifier.velocity:
-                    calculated_velocity = " 0"
-                    # Dont check if rejected 
-                    if prediction >= 0:
-                        calculated_velocity = " " + str(self.classifier._get_velocity(window, prediction))
-                
-                self.write_output(prediction, probabilities, probability, calculated_velocity, classifier_input)
-                
-    def load_emg_classifier(self, number):
-        with open(self.options['file_path'] +  'mdl' + str(number) + '.pkl', 'rb') as handle:
-            self.classifier = pickle.load(handle)
-            print(f"Loaded model #{number}.")
-    
-    def _format_data_sample(self, data):
-        arr = None
-        for feat in data:
-            if arr is None:
-                arr = data[feat]
-            else:
-                arr = np.hstack((arr, data[feat]))
-        return arr
-=======
-        # Write classifier output:
-        if self.options['file']:
-            if not 'file_handle' in self.files.keys():
-                self.files['file_handle'] = open(self.options['file_path'] + 'classifier_output.txt', "a", newline="")
-            writer = csv.writer(self.files['file_handle'])
-            feat_str = str(model_input[0]).replace('\n','')[1:-1]
-            row = [f"{time_stamp} {prediction} {probability[0]} {printed_velocity} {feat_str}"]
-            writer.writerow(row)
-            self.files['file_handle'].flush()
-        if "smm" in self.options.keys():
-            #assumed to have "classifier_input" and "classifier_output" keys
-            # these are (1+)
-            def insert_classifier_input(data):
-                input_size = self.options['smm'].variables['classifier_input']["shape"][0]
-                data[:] = np.vstack((np.hstack([time_stamp, model_input[0]]), data))[:input_size,:]
-                return data
-            def insert_classifier_output(data):
-                output_size = self.options['smm'].variables['classifier_output']["shape"][0]
-                data[:] = np.vstack((np.hstack([time_stamp, prediction, probability[0], float(printed_velocity)]), data))[:output_size,:]
-                return data
-            self.options['smm'].modify_variable("classifier_input",
-                                                insert_classifier_input)
-            self.options['smm'].modify_variable("classifier_output",
-                                                insert_classifier_output)
-            self.options['classifier_smm_writes'] += 1
-
-        if self.output_format == "predictions":
-            message = str(prediction) + calculated_velocity + '\n'
-        elif self.output_format == "probabilities":
-            message = ' '.join([f'{i:.2f}' for i in probabilities[0]]) + calculated_velocity + " " + str(time_stamp)
-        else:
-            raise ValueError(f"Unexpected value for output_format. Accepted values are 'predictions' and 'probabilities'. Got: {self.output_format}.")
-        if not self.tcp:
-            self.sock.sendto(bytes(message, 'utf-8'), (self.ip, self.port))
-        else:
-            self.conn.sendall(str.encode(message))
-
->>>>>>> 7c103357
-
-    def visualize(self, max_len=50, legend=None):
-        """Produces a live plot of classifier decisions -- Note this consumes the decisions.
-        Do not use this alongside the actual control operation of libemg. Online classifier has to
-        be running in "probabilties" output mode for this plot.
-
-        Parameters
-        ----------
-        max_len: (int) (optional) 
-            number of decisions to visualize
-        legend: (list) (optional)
-            The legend to display on the plot
-        """
-        #### NOT CURRENTLY WORKING
-        assert 1==0, "Method not ready"
-        plt.style.use("ggplot")
-        figure, ax = plt.subplots()
-        figure.suptitle("Live Classifier Output", fontsize=16)
-        plot_handle = ax.scatter([],[],c=[])
-        
-
-        # make a new socket that subscribes to the libemg events
-        sock = socket.socket(socket.AF_INET, socket.SOCK_DGRAM) 
-        sock.bind(('127.0.0.1', 12346))
-<<<<<<< HEAD
-        num_classes = len(self.classifier.model.classes_)
-=======
-        num_classes = len(self.predictor.classifier.classes_)
->>>>>>> 7c103357
-        cmap = cm.get_cmap('turbo', num_classes)
-
-        if legend is not None:
-            for i in range(num_classes):
-                plt.plot(i, label=legend[i], color=cmap.colors[i])
-            ax.legend()
-            legend_handles, legend_labels = ax.get_legend_handles_labels()
-        decision_horizon_classes = []
-        decision_horizon_probabilities = []
-        timestamps = []
-        start_time = time.time()
-        while True:
-            data, _ = sock.recvfrom(1024)
-            data = str(data.decode("utf-8"))
-            probabilities = np.array([float(i) for i in data.split(" ")[:num_classes]])
-            max_prob = np.max(probabilities)
-            prediction = np.argmax(probabilities)
-            decision_horizon_classes.append(prediction)
-            decision_horizon_probabilities.append(max_prob)
-            timestamps.append(float(data.split(" ")[-1]) - start_time)
-
-            decision_horizon_classes = decision_horizon_classes[-max_len:]
-            decision_horizon_probabilities = decision_horizon_probabilities[-max_len:]
-            timestamps = timestamps[-max_len:]
-
-            if plt.fignum_exists(figure.number):
-                plt.cla()
-                ax.scatter(timestamps, decision_horizon_probabilities,c=cmap.colors[decision_horizon_classes])
-                plt.ylim([0,1.5])
-                ax.set_xlabel("Time (s)")
-                ax.set_ylabel("Probability")
-                ax.set_ylim([0, 1.5])
-                if legend is not None:
-                    ax.legend(handles=legend_handles, labels=legend_labels)
-                plt.draw()
-                plt.pause(0.01)
-            else:
-                return
-            
-    def _get_data_helper(self):
-        data, counts = self.odh.get_data(N=self.window_size)
-        for key in data.keys():
-            data[key] = data[key][::-1]
-        return data, counts
-
-
-    
-class OnlineEMGRegressor(OnlineStreamer):
-    """OnlineEMGRegressor.
-
-    Given a EMGRegressor and additional information, this class will stream regression predictions over UDP or TCP in real-time.
-
-    Parameters
-    ----------
-    offline_regressor: EMGRegressor
-        An EMGRegressor object. 
-    window_size: int
-        The number of samples in a window. 
-    window_increment: int
-        The number of samples that advances before next window.
-    online_data_handler: OnlineDataHandler
-        An online data handler object.
-    features: list
-        A list of features that will be extracted during real-time regression. 
-    file_path: str, default = '.'
-        Location to store model outputs. Only used if file=True.
-    file: bool, default = False
-        True if model outputs should be stored in a file, otherwise False.
-    smm: bool, default = False
-        True if shared memory items should be tracked while running, otherwise False. If True, 'model_input' and 'model_output' are expected to be passed in as smm_items.
-    smm_items: list, default = None
-        List of shared memory items. Each shared memory item should be a list of the format: [name: str, buffer size: tuple, dtype: dtype]. 
-        When modifying this variable, items with the name 'model_output' and 'model_input' are expected to be passed in to track model inputs and outputs.
-        The 'model_input' item should be of the format ['model_input', (100, 1 + num_features), np.double]
-        The 'model_output' item should be of the format ['model_output', (100, 1 + num_dofs), np.double].
-        If None, defaults to:
-        [
-            ['model_output', (100, 3), np.double],  # timestamp, prediction 1, prediction 2... (assumes 2 DOFs)
-            ['model_input', (100, 1 + 32), np.double], # timestamp <- features ->
-        ]
-    port: int (optional), default = 12346
-        The port used for streaming predictions over UDP.
-    ip: string (optional), default = '127.0.0.1'
-        The ip used for streaming predictions over UDP.
-    std_out: bool (optional), default = False
-        If True, prints predictions to std_out.
-    tcp: bool (optional), default = False
-        If True, will stream predictions over TCP instead of UDP.
-    """
-    def __init__(self, offline_regressor, window_size, window_increment, online_data_handler, features, 
-                 file_path = '.', file = False, smm = False, smm_items = None,
-                 port=12346, ip='127.0.0.1', std_out=False, tcp=False):
-        if smm_items is None:
-            # I think probably just have smm_items default to None and remove the smm flag. Then if the user wants to track stuff, they can pass in smm_items and a function to handle them?
-            smm_items = [
-                ['model_input', (100, 1 + 32), np.double], # timestamp <- features ->
-                ['model_output', (100, 3), np.double]  # timestamp, prediction 1, prediction 2... (assumes 2 DOFs)
-            ]
-        assert 'model_input' in [item[0] for item in smm_items], f"'model_input' tag not found in smm_items. Got: {smm_items}."
-        assert 'model_output' in [item[0] for item in smm_items], f"'model_output' tag not found in smm_items. Got: {smm_items}."
-        super(OnlineEMGRegressor, self).__init__(offline_regressor, window_size, window_increment, online_data_handler, file_path,
-                                                 file, smm, smm_items, features, port, ip, std_out, tcp)
-        self.smi = smm_items
-        
-    def run(self, block=True):
-        """Runs the regressor - continuously streams predictions over UDP or TCP.
-
-        Parameters
-        ----------
-        block: bool (optional), default = True
-            If True, the run function blocks the main thread. Otherwise it runs in a 
-            seperate process.
-        """
-        self.start_stream(block)
-
-    def stop_running(self):
-        """Kills the process streaming classification decisions.
-        """
-        self.process.terminate()
-
-    def write_output(self, model_input, window):
-        # Make prediction
-        predictions = self.predictor.run(model_input).squeeze()
-        
-        time_stamp = time.time()
-        if self.options['std_out']:
-            print(f"{predictions} {time.time()}")
-
-        # Write model output:
-        if self.options['file']:
-            if not 'file_handle' in self.files.keys():
-                self.files['file_handle'] = open(self.options['file_path'] + 'model_output.txt', "a", newline="")
-            writer = csv.writer(self.files['file_handle'])
-            feat_str = str(model_input[0]).replace('\n','')[1:-1]
-            row = [f"{time_stamp} {predictions} {feat_str}"]
-            writer.writerow(row)
-            self.files['file_handle'].flush()
-
-        if "smm" in self.options.keys():
-            #assumed to have "model_input" and "model_output" keys
-            # these are (1+)
-            # This could maybe be moved to OnlineStreamer instead
-            def insert_model_input(data):
-                input_size = self.options['smm'].variables['model_input']["shape"][0]
-                data[:] = np.vstack((np.hstack([time_stamp, model_input[0]]), data))[:input_size,:]
-                return data
-            def insert_model_output(data):
-                output_size = self.options['smm'].variables['model_output']["shape"][0]
-                data[:] = np.vstack((np.hstack([time_stamp, predictions]), data))[:output_size,:]
-                return data
-            self.options['smm'].modify_variable("model_input",
-                                                insert_model_input)
-            self.options['smm'].modify_variable("model_output",
-                                                insert_model_output)
-            self.options['model_smm_writes'] += 1
-
-        message = f"{str(predictions)} {str(time_stamp)}\n"
-        if not self.tcp:
-            self.sock.sendto(bytes(message, 'utf-8'), (self.ip, self.port))
-        else:
-            self.conn.sendall(str.encode(message))
-
-    def visualize(self, max_len = 50, legend = False):
-        # TODO: Maybe add an extra option for 2 DOF problems where a single point is plotted on a 2D plane
-        plt.style.use('ggplot')
-        fig, ax = plt.subplots(layout='constrained')
-        fig.suptitle('Live Regressor Output', fontsize=20)
-
-        # Make local UDP socket whose purpose is to read from regressor output
-        sock = socket.socket(socket.AF_INET, socket.SOCK_DGRAM)
-        sock.bind((self.ip, self.port))
-        
-        # Grab sample data to determine # of DOFs
-        data, _ = sock.recvfrom(1024)
-        data = str(data.decode('utf-8'))
-        predictions = self.parse_output(data)[0]
-        cmap = cm.get_cmap('turbo', len(predictions))
-
-        if legend:
-            handles = [mpatches.Patch(color=cmap.colors[dof_idx], label=f"DOF {dof_idx}") for dof_idx in range(len(predictions))]
-
-        decision_horizon_predictions = []
-        timestamps = []
-        start_time = time.time()
-        while True:
-            data, _ = sock.recvfrom(1024)
-            data = str(data.decode('utf-8'))
-            predictions, timestamp = self.parse_output(data)
-            timestamps.append(timestamp - start_time)
-            decision_horizon_predictions.append(predictions)
-
-            timestamps = timestamps[-max_len:]
-            decision_horizon_predictions = decision_horizon_predictions[-max_len:]
-
-            if plt.fignum_exists(fig.number):
-                ax.clear()
-                ax.set_xlabel('Time (s)')
-                ax.set_ylabel('Prediction')
-                for dof_idx in range(len(predictions)):
-                    ax.scatter(timestamps, np.array(decision_horizon_predictions)[:, dof_idx], color=cmap.colors[dof_idx], s=4, alpha=0.8)
-
-                if legend:
-                    ax.legend(handles=handles, loc='upper right')
-                plt.draw()
-                plt.pause(0.01)
-            else:
-                # Figure was closed
-                return
-
-    @staticmethod
-    def parse_output(message):
-        outputs = re.findall(r"-?\d+(?:\.\d+)?(?:[eE][+-]?\d+)?", message)
-        outputs = list(map(float, outputs))
-        predictions = outputs[:-1]
-        timestamp = outputs[-1]
-        return predictions, timestamp
+from collections import deque
+from sklearn.discriminant_analysis import LinearDiscriminantAnalysis, QuadraticDiscriminantAnalysis
+from sklearn.ensemble import GradientBoostingRegressor, RandomForestClassifier, GradientBoostingClassifier, RandomForestRegressor
+from sklearn.linear_model import LinearRegression
+from sklearn.neighbors import KNeighborsClassifier
+from sklearn.naive_bayes import GaussianNB
+from sklearn.neural_network import MLPClassifier, MLPRegressor
+from sklearn.svm import SVC, SVR
+from libemg.feature_extractor import FeatureExtractor
+from libemg.shared_memory_manager import SharedMemoryManager
+from multiprocessing import Process, Lock
+import numpy as np
+import pickle
+import socket
+import random
+import matplotlib.pyplot as plt
+import matplotlib.cm as cm
+import matplotlib.lines as mlines
+import matplotlib.patches as mpatches
+import time
+import inspect
+from scipy import stats
+import csv
+from abc import ABC, abstractmethod
+import re
+
+from libemg.utils import get_windows
+
+class EMGPredictor:
+    def __init__(self, model, model_parameters = None, random_seed = 0, fix_feature_errors = False, silent = False) -> None:
+        """Base class for EMG prediction.
+
+        Parameters
+        ----------
+        model: custom model (must have fit, predict and predict_proba functions)
+            Object that will be used to fit and provide predictions.
+        model_parameters: dictionary, default=None
+            Mapping from parameter name to value based on the constructor of the specified model. Only used when a string is passed in for model.
+        random_seed: int, default=0
+            Constant value to control randomization seed.
+        fix_feature_errors: bool (default=False)
+            If True, the model will update any feature errors (INF, -INF, NAN) using the np.nan_to_num function.
+        silent: bool (default=False)
+            If True, the outputs from the fix_feature_errors parameter will be silenced. 
+        """
+        self.model = model
+        self.model_parameters = model_parameters
+        # default for feature parameters
+        self.feature_params = {}
+        self.fix_feature_errors = fix_feature_errors
+        self.silent = silent
+        random.seed(random_seed)
+
+    def fit(self, feature_dictionary = None, dataloader_dictionary = None, training_parameters = None):
+        """The fit function for the EMG Prediction class. 
+
+        This is the method called that actually optimizes model weights for the dataset. This method presents a fork for two 
+        different kind of models being trained. The first we call "statistical" models (i.e., LDA, QDA, SVM, etc.)
+        and these are interfaced with sklearn. The second we call "deep learning" models and these are designed to fit around
+        the conventional programming style of pytorch. We distinguish which of these models are being trained by passing in a
+        feature_dictionary for "statistical" models and a "dataloader_dictionary" for deep learning models.
+
+        Parameters
+        ----------
+    
+        feature_dictionary: dict
+            A dictionary including the associated features and labels associated with a set of data. 
+            Dictionary keys should include 'training_labels' and 'training_features'.
+        dataloader_dictionary: dict
+            A dictionary including the associated dataloader objects for the dataset you'd like to train with. 
+            Dictionary keys should include 'training_dataloader', and 'validation_dataloader'.
+        training_parameters: dict (optional)
+            Training parameters passed to the fit() method of deep learning models (e.g., learning rate, num_epochs). Is not used
+            for statistical models.
+        """
+        if training_parameters is None:
+            # Convert to empty dictionary for compatibility with unpacking keywords
+            training_parameters = {}
+        if feature_dictionary is not None:
+            self._fit_statistical_model(feature_dictionary)
+        elif dataloader_dictionary is not None:
+            self._fit_deeplearning_model(dataloader_dictionary, training_parameters)
+        else:
+            raise ValueError("Incorrect combination of values passed to fit method. A feature dictionary is needed for statistical models and a dataloader dictionary is needed for deep models.")
+
+    @classmethod
+    def from_file(self, filename):
+        """Loads a classifier - rather than creates a new one.
+
+        After saving a statistical model, you can recreate it by running EMGClassifier.from_file(). By default 
+        this function loads a previously saved and pickled classifier. 
+
+        Parameters
+        ----------
+        filename: string
+            The file path of the pickled model. 
+
+        Returns
+        ----------
+        EMGClassifier
+            Returns an EMGClassifier object.
+
+        Examples
+        -----------
+        >>> classifier = EMGClassifier.from_file('lda.pickle')
+        """
+        with open(filename, 'rb') as f:
+            model = pickle.load(f)
+        return model
+
+    def _predict(self, data):
+        try:
+            return self.model.predict(data)
+        except AttributeError as e:
+            raise AttributeError("Attempted to perform prediction when model doesn't have a predict() method. Please ensure model has a valid predict() method.") from e
+
+    def _predict_proba(self, data):
+        try:
+            return self.model.predict_proba(data)
+        except AttributeError as e:
+            raise AttributeError("Attempted to perform prediction when model doesn't have a predict_proba() method. Please ensure model has a valid predict_proba() method.") from e
+
+    def save(self, filename):
+        """Saves (pickles) the EMGClassifier object to a file.
+
+        Use this save function if you want to load the object later using the from_file function. Note that 
+        this currently only support statistical models (i.e., not deep learning).
+
+        Parameters
+        ----------
+        filename: string
+            The path of the outputted pickled file. 
+        """
+        with open(filename, 'wb') as f:
+            pickle.dump(self, f)
+
+    def install_feature_parameters(self, feature_params):
+        """Installs the feature parameters for the classifier.
+
+        This function is used to install the feature parameters for the classifier. This is necessary for the classifier
+        to know how to extract features from the raw data. This is used primarily by the OnlineEMGClassifier class.
+
+        Parameters
+        ----------
+        feature_params: dict
+            A dictionary containing the feature parameters. 
+        """
+        self.feature_params = feature_params
+
+    @staticmethod
+    def _validate_model_parameters(model, model_parameters, model_config):
+        if not isinstance(model, str):
+            # Custom model
+            return model
+        valid_models = list(model_config.keys())
+        assert model in valid_models, f"Please pass in one of the approved models: {valid_models}."
+        
+        model_reference, default_parameters = model_config[model]
+        valid_parameters = default_parameters
+
+        if model_parameters is not None:
+            signature = list(inspect.signature(model_reference).parameters.keys())
+            for p in model_parameters:
+                if p in signature:
+                    valid_parameters[p] = model_parameters[p]
+                else:
+                    print(str(p) + "is an invalid parameter.")
+
+        valid_model = model_reference(**valid_parameters)
+        return valid_model
+
+    def _format_data(self, feature_dictionary):
+        if not isinstance(feature_dictionary, np.ndarray):
+            # Loop through each element and stack
+            arr = None
+            for feat in feature_dictionary:
+                if arr is None:
+                    arr = feature_dictionary[feat]
+                else:
+                    arr = np.hstack((arr, feature_dictionary[feat]))
+        else:
+            arr = feature_dictionary
+
+        if self.fix_feature_errors:
+            if FeatureExtractor().check_features(arr, self.silent):
+                arr = np.nan_to_num(arr, neginf=0, nan=0, posinf=0) 
+        return arr
+
+    def _fit_statistical_model(self, feature_dictionary):
+        assert 'training_features' in feature_dictionary.keys()
+        assert 'training_labels'   in feature_dictionary.keys()
+        # convert dictionary of features format to np.ndarray for test/train set (NwindowxNfeature)
+        feature_dictionary["training_features"] = self._format_data(feature_dictionary['training_features'])
+        # self._set_up_classifier(model, feature_dictionary, parameters)
+        self.model.fit(feature_dictionary['training_features'], feature_dictionary['training_labels'])
+        
+    def _fit_deeplearning_model(self, dataloader_dictionary, parameters):
+        assert 'training_dataloader' in dataloader_dictionary.keys()
+        assert 'validation_dataloader'  in dataloader_dictionary.keys()
+        self.model.fit(dataloader_dictionary, **parameters)
+
+
+class EMGClassifier(EMGPredictor):
+    def __init__(self, model, model_parameters = None, random_seed = 0, fix_feature_errors = False, silent = False):
+        """The Offline EMG Classifier. 
+
+        This is the base class for any offline EMG classification. 
+
+        Parameters
+        ----------
+        model: string or custom classifier (must have fit, predict and predic_proba functions)
+            The type of machine learning model. Valid options include: 'LDA', 'QDA', 'SVM', 'KNN', 'RF' (Random Forest),  
+            'NB' (Naive Bayes), 'GB' (Gradient Boost), 'MLP' (Multilayer Perceptron). Note, these models are all default sklearn 
+            models with no hyperparameter tuning and may not be optimal. Pass in custom classifiers or parameters for more control.
+        model_parameters: dictionary, default=None
+            Mapping from parameter name to value based on the constructor of the specified model. Only used when a string is passed in for model.
+        random_seed: int, default=0
+            Constant value to control randomization seed.
+        fix_feature_errors: bool (default=False)
+            If True, the model will update any feature errors (INF, -INF, NAN) using the np.nan_to_num function.
+        silent: bool (default=False)
+            If True, the outputs from the fix_feature_errors parameter will be silenced. 
+        """
+        model_config = {
+            'LDA': (LinearDiscriminantAnalysis, {}),
+            'KNN': (KNeighborsClassifier, {"n_neighbors": 5}),
+            'SVM': (SVC, {"kernel": "linear", "probability": True, "random_state": 0}),
+            'QDA': (QuadraticDiscriminantAnalysis, {}),
+            'RF': (RandomForestClassifier, {"random_state": 0}),
+            'NB': (GaussianNB, {}),
+            'GB': (GradientBoostingClassifier, {"random_state": 0}),
+            'MLP': (MLPClassifier, {"random_state": 0, "hidden_layer_sizes": 126})
+        }
+        model = self._validate_model_parameters(model, model_parameters, model_config)
+        super().__init__(model, model_parameters, random_seed=random_seed, fix_feature_errors=fix_feature_errors, silent=silent)
+
+        self.velocity = False
+        self.majority_vote = None
+        self.rejection = False
+
+        # For velocity control
+        self.th_min_dic = None 
+        self.th_max_dic = None 
+
+
+        
+    def run(self, test_data):
+        """Runs the classifier on a pre-defined set of training data.
+
+        Parameters
+        ----------
+        test_data: list
+            A dictionary, np.ndarray of inputs appropriate for the model of the EMGClassifier.
+
+        Returns
+        ----------
+        list
+            A list of predictions, based on the passed in testing features.
+        list
+            A list of the probabilities (for each prediction), based on the passed in testing features.
+        """
+        test_data = self._format_data(test_data)
+        
+        prob_predictions = self._predict_proba(test_data)
+            
+        # Default
+        predictions, probabilities = self._prediction_helper(prob_predictions)
+
+        # Rejection
+        if self.rejection:
+            predictions = np.array([self._rejection_helper(predictions[i], probabilities[i]) for i in range(0,len(predictions))])
+            rejected = np.where(predictions == -1)[0]
+            predictions[rejected] = -1
+
+        # Majority Vote
+        if self.majority_vote:
+            predictions = self._majority_vote_helper(predictions)
+
+        # Accumulate Metrics
+        return predictions, probabilities
+
+    def add_rejection(self, threshold=0.9):
+        """Adds the rejection post-processing block onto a classifier.
+
+        Parameters
+        ----------
+        threshold: float (optional), default=0.9
+            The confidence threshold (0-1). All predictions with confidence under the threshold will be rejected.
+        """
+        self.rejection = True
+        self.rejection_threshold = threshold
+
+    def add_majority_vote(self, num_samples=5):
+        """Adds the majority voting post-processing block onto a classifier.
+
+        Parameters
+        ----------
+        threshold: int (optional), default=5
+            The number of samples that will be included in the majority vote.
+        """
+        self.majority_vote = num_samples
+
+    def add_velocity(self, train_windows, train_labels,
+                     velocity_metric_handle = None,
+                     velocity_mapping_handle = None):
+        """Adds velocity (i.e., proportional) control where a multiplier is generated for the level of contraction intensity.
+
+        Note, that when using this optional, ramp contractions should be captured for training. 
+
+        Parameters
+        -----------
+        """
+        self.velocity_metric_handle = velocity_metric_handle
+        self.velocity_mapping_handle = velocity_mapping_handle
+        self.velocity = True
+
+        self.th_min_dic, self.th_max_dic = self._set_up_velocity_control(train_windows, train_labels)
+
+
+    
+    '''
+    ---------------------- Private Helper Functions ----------------------
+    '''
+    def _prediction_helper(self, predictions):
+        probabilities = [] 
+        prediction_vals = []
+        for i in range(0, len(predictions)):
+            pred_list = list(predictions[i])
+            prediction_vals.append(pred_list.index(max(pred_list)))
+            probabilities.append(pred_list[pred_list.index(max(pred_list))])
+        return np.array(prediction_vals), np.array(probabilities)
+        
+    def _rejection_helper(self, prediction, prob):
+        if self.rejection:
+            if prob > self.rejection_threshold:
+                return prediction
+            else:
+                return -1
+        return prediction
+    
+    def _majority_vote_helper(self, predictions):
+        updated_predictions = []
+        for i in range(0, len(predictions)):
+            idxs = np.array(range(i-self.majority_vote+1, i+1))
+            idxs = idxs[idxs >= 0]
+            group = predictions[idxs]
+            updated_predictions.append(stats.mode(group, keepdims=False)[0])
+        return np.array(updated_predictions)
+    
+    def _get_velocity(self, window, c):
+        mod = "emg" # todo: specify another way to do this is needed
+        
+        if self.th_max_dic and self.th_min_dic:
+            if self.velocity_metric_handle is None:
+                velocity_metric = np.sum(np.mean(np.abs(window[mod]),2)[0], axis=0)
+            else:
+                velocity_metric = self.velocity_metric_handle(window[mod])
+            
+            velocity_output = (velocity_metric - self.th_min_dic[c])/(self.th_max_dic[c] - self.th_min_dic[c])
+            if self.velocity_mapping_handle:
+                velocity_output = self.velocity_mapping_handle(velocity_output)
+            return '{0:.2f}'.format(min([1, max([velocity_output, 0])]))
+
+    def _set_up_velocity_control(self, train_windows, train_labels):
+        # Extract classes 
+        th_min_dic = {}
+        th_max_dic = {}
+        classes = np.unique(train_labels)
+        for c in classes:
+            indices = np.where(train_labels == c)[0]
+            c_windows = train_windows[indices]
+            if self.velocity_metric_handle is None:
+                velocity_metric = np.sum(np.mean(np.abs(c_windows),2), axis=1)
+            else:
+                velocity_metric = self.velocity_metric_handle(c_windows)
+            # mav_tr = np.sum(np.mean(np.abs(c_windows),2), axis=1)
+            tr_max = np.max(velocity_metric)
+            tr_min = np.min(velocity_metric)
+            # Calculate THmin 
+            th_min = ((1-(10/100)) * tr_min) + (0.1 * tr_max)
+            th_min_dic[c] = th_min 
+            # Calculate THmax
+            th_max = ((1-(70/100)) * tr_min) + (0.7 * tr_max)
+            th_max_dic[c] = th_max
+        return th_min_dic, th_max_dic
+
+    def visualize(self, test_labels, predictions, probabilities):
+        """Visualize the decision stream of the classifier on the testing data. 
+
+        You can call this visualize function to get a visual output of what the decision stream of what 
+        the particular classifier looks like. 
+        
+        Parameters
+        ----------
+        test_labels: list
+            A np.ndarray containing the labels for the test data.
+        predictions: list
+            A np.ndarray containing the preditions for the test data.
+        probabilities: list
+            A np.ndarray containing the probabilities from the classifier for the test data. This should be
+            N samples x C classes.
+        """
+        assert len(predictions) > 0
+        
+        plt.style.use('ggplot')
+        colors = {}
+
+        plt.gca().set_ylim([0, 1.05])
+        plt.gca().xaxis.grid(False)
+
+        # Plot true class labels
+        changed_locations = [0] + list(np.where((test_labels[:-1] != test_labels[1:]) == True)[0]) + [len(test_labels)-1]
+
+        for i in range(1, len(changed_locations)):
+            class_label = test_labels[changed_locations[i]]
+            if class_label in colors.keys():
+                plt.fill_betweenx([0,1.02], changed_locations[i-1], changed_locations[i], color=colors[class_label])
+            else:
+                val = plt.fill_betweenx([0,1.02], changed_locations[i-1], changed_locations[i], alpha=.2)
+                colors[class_label] = val.get_facecolors().tolist()
+            
+        # Plot decision stream
+        plt.title("Decision Stream")
+        plt.xlabel("Class Output")
+        plt.ylabel("Probability")
+        for g in np.unique(predictions):
+            i = np.where(predictions == g)[0]
+            if g == -1:
+                plt.scatter(i, probabilities[i], label=g, alpha=1, color='black')
+            else:
+                plt.scatter(i, probabilities[i], label=g, alpha=1, color=colors[g])
+        
+        plt.legend(loc='lower right')
+        plt.show()
+    
+
+class EMGRegressor(EMGPredictor):
+    """The Offline EMG Regressor. 
+
+    This is the base class for any offline EMG regression. 
+
+    """
+    def __init__(self, model, model_parameters = None, random_seed = 0, fix_feature_errors = False, silent = False, deadband_threshold = 0.):
+        """The Offline EMG Regressor. 
+
+        This is the base class for any offline EMG regression. 
+
+        Parameters
+        ----------
+        model: string or custom regressor (must have fit and predict functions)
+            The type of machine learning model. Valid options include: 'LR' (Linear Regression), 'SVM' (Support Vector Machine), 'RF' (Random Forest),  
+            'GB' (Gradient Boost), 'MLP' (Multilayer Perceptron). Note, these models are all default sklearn 
+            models with no hyperparameter tuning and may not be optimal. Pass in custom regressors or parameters for more control.
+        model_parameters: dictionary, default=None
+            Mapping from parameter name to value based on the constructor of the specified model. Only used when a string is passed in for model.
+        random_seed: int, default=0
+            Constant value to control randomization seed.
+        fix_feature_errors: bool (default=False)
+            If True, the model will update any feature errors (INF, -INF, NAN) using the np.nan_to_num function.
+        silent: bool (default=False)
+            If True, the outputs from the fix_feature_errors parameter will be silenced. 
+        deadband_threshold: float, default=0.0
+            Threshold that controls deadband around 0 for output predictions. Values within this deadband will be output as 0 instead of their original prediction.
+        """
+        model_config = {
+            'LR': (LinearRegression, {}),
+            'SVM': (SVR, {"kernel": "linear"}),
+            'RF': (RandomForestRegressor, {"random_state": 0}),
+            'GB': (GradientBoostingRegressor, {"random_state": 0}),
+            'MLP': (MLPRegressor, {"random_state": 0, "hidden_layer_sizes": 126})
+        }
+        model = self._validate_model_parameters(model, model_parameters, model_config)
+        self.deadband_threshold = deadband_threshold
+        super().__init__(model, model_parameters, random_seed=random_seed, fix_feature_errors=fix_feature_errors, silent=silent)
+
+    
+    def run(self, test_data):
+        """Runs the regressor on a pre-defined set of training data.
+
+        Parameters
+        ----------
+        test_data: list
+            A dictionary, np.ndarray of inputs appropriate for the model of the EMGRegressor.
+        Returns
+        ----------
+        list
+            A list of predictions, based on the passed in testing features.
+        """
+        test_data = self._format_data(test_data)
+        predictions = self._predict(test_data)
+
+        # Set values within deadband to 0
+        deadband_mask = np.abs(predictions) < self.deadband_threshold
+        predictions[deadband_mask] = 0.
+
+        return predictions
+
+    def visualize(self, test_labels, predictions):
+        """Visualize the decision stream of the regressor on test data.
+
+        You can call this visualize function to get a visual output of what the decision stream looks like.
+
+        :param test_labels: np.ndarray
+        :type test_labels: N x M array, where N = # samples and M = # DOFs, containing the labels for the test data.
+        :param predictions: np.ndarray
+        :type predictions: N x M array, where N = # samples and M = # DOFs, containing the predictions for the test data.
+        """
+        assert len(predictions) > 0, 'Empty list passed in for predictions to visualize.'
+
+        # Formatting
+        plt.style.use('ggplot')
+        fig, axs = plt.subplots(nrows=test_labels.shape[1], ncols=1, sharex=True, layout='constrained')
+        fig.suptitle('Decision Stream')
+        fig.supxlabel('Prediction Index')
+        fig.supylabel('Model Output')
+
+        marker_size = 5
+        pred_color = 'black'
+        label_color = 'blue'
+        x = np.arange(test_labels.shape[0])
+        handles = [mpatches.Patch(color=label_color, label='Labels'), mlines.Line2D([], [], color=pred_color, marker='o', markersize=marker_size, linestyle='None', label='Predictions')]
+        for dof_idx, ax in enumerate(axs):
+            ax.set_title(f"DOF {dof_idx}")
+            ax.set_ylim((-1.05, 1.05))
+            ax.xaxis.grid(False)
+            ax.fill_between(x, test_labels[:, dof_idx], alpha=0.5, color=label_color)
+            ax.scatter(x, predictions[:, dof_idx], color=pred_color, s=marker_size)
+
+        fig.legend(handles=handles, loc='upper right')
+        plt.show()
+        
+
+    def add_deadband(self, threshold):
+        """Add a deadband around regressor predictions that will instead be output as 0.
+
+        Parameters
+        ----------
+        threshold: float
+            Deadband threshold. All output predictions from -threshold to +threshold will instead output 0.
+        """
+        self.deadband_threshold = threshold
+
+
+class OnlineStreamer(ABC):
+    """OnlineStreamer.
+
+    This is a base class for using algorithms (classifiers/regressors/other) in conjunction with online streamers.
+
+
+    Parameters
+    ----------
+    offline_predictor: EMGPredictor
+        An EMGPredictor object. 
+    window_size: int
+        The number of samples in a window. 
+    window_increment: int
+        The number of samples that advances before next window.
+    online_data_handler: OnlineDataHandler
+        An online data handler object.
+    features: list or None
+        A list of features that will be extracted during real-time classification. These should be the 
+        same list used to train the model. Pass in None if using the raw data (this is primarily for CNNs).
+    file_path: str (optional)
+        A location that the inputs and output of the classifier will be saved to.
+    file: bool (optional)
+        A toggle for activating the saving of inputs and outputs of the classifier.
+    smm: bool (optional)
+        A toggle for activating the storing of inputs and outputs of the classifier in the shared memory manager.
+    smm_items: list (optional)
+        A list of lists containing the tag, size, and multiprocessing locks for shared memory.
+    parameters: dict (optional)
+        A dictionary including all of the parameters for the sklearn models. These parameters should match those found 
+        in the sklearn docs for the given model.
+    port: int (optional), default = 12346
+        The port used for streaming predictions over UDP.
+    ip: string (optional), default = '127.0.0.1'
+        The ip used for streaming predictions over UDP.
+    velocity: bool (optional), default = False
+        If True, the classifier will output an associated velocity (used for velocity/proportional based control).
+    std_out: bool (optional), default = False
+        If True, prints predictions to std_out.
+    tcp: bool (optional), default = False
+        If True, will stream predictions over TCP instead of UDP.
+    """
+
+    def __init__(self, 
+                 offline_predictor, 
+                 window_size, 
+                 window_increment, 
+                 online_data_handler, 
+                 file_path, file, 
+                 smm, smm_items, 
+                 features, 
+                 port, ip, 
+                 std_out, 
+                 tcp):
+        self.window_size = window_size
+        self.window_increment = window_increment
+        self.odh = online_data_handler
+        self.features = features
+        self.port = port
+        self.ip = ip
+        self.predictor = offline_predictor
+
+
+        self.options = {'file': file, 'file_path': file_path, 'std_out': std_out}
+
+        required_smm_items = [  # these tags are also required
+            ["adapt_flag", (1,1), np.int32],
+            ["active_flag", (1,1), np.int8]
+        ]
+        smm_items.extend(required_smm_items)
+        self.smm = smm
+        self.smm_items = smm_items
+
+        self.files = {}
+        self.tcp = tcp
+        if not tcp:
+            self.sock = socket.socket(socket.AF_INET, socket.SOCK_DGRAM)
+        else:
+            print("Waiting for TCP connection...")
+            self.sock = socket.socket(socket.AF_INET, socket.SOCK_STREAM)
+            self.sock.setsockopt(socket.IPPROTO_TCP, socket.TCP_NODELAY, 1)
+            self.sock.bind((ip, port))
+            self.sock.listen()
+            self.conn, addr = self.sock.accept()
+            print(f"Connected by {addr}")
+
+        self.process = Process(target=self._run_helper, daemon=True,)
+    
+    def start_stream(self, block=True):
+        if block:
+            self._run_helper()
+        else:
+            self.process.start()
+    
+    def write_output(self, prediction, probabilities, probability, calculated_velocity, model_input):
+        time_stamp = time.time()
+        if calculated_velocity == "":
+            printed_velocity = "-1"
+        else:
+            printed_velocity = float(calculated_velocity)
+        if self.options['std_out']:
+            print(f"{int(prediction)} {printed_velocity} {time.time()}")
+        # Write classifier output:
+        if self.options['file']:
+            if not 'file_handle' in self.files.keys():
+                self.files['file_handle'] = open(self.options['file_path'] + 'classifier_output.txt', "a", newline="")
+            writer = csv.writer(self.files['file_handle'])
+            feat_str = str(model_input[0]).replace('\n','')[1:-1]
+            row = [f"{time_stamp} {prediction} {probability[0]} {printed_velocity} {feat_str}"]
+            writer.writerow(row)
+            self.files['file_handle'].flush()
+        if "smm" in self.options.keys():
+            # assumed to have "classifier_input" and "classifier_output" keys
+            # these are (1+)
+            def insert_classifier_input(data):
+                input_size = self.options['smm'].variables['classifier_input']["shape"][0]
+                data[:] = np.vstack((np.hstack([time_stamp, model_input[0]]), data))[:input_size,:]
+                return data
+            def insert_classifier_output(data):
+                output_size = self.options['smm'].variables['classifier_output']["shape"][0]
+                data[:] = np.vstack((np.hstack([time_stamp, prediction, probability[0], float(printed_velocity)]), data))[:output_size,:]
+                return data
+            self.options['smm'].modify_variable("classifier_input",
+                                                insert_classifier_input)
+            self.options['smm'].modify_variable("classifier_output",
+                                                insert_classifier_output)
+            self.options['classifier_smm_writes'] += 1
+
+        if self.output_format == "predictions":
+            message = str(prediction) + calculated_velocity + '\n'
+        elif self.output_format == "probabilities":
+            message = ' '.join([f'{i:.2f}' for i in probabilities[0]]) + calculated_velocity + " " + str(time_stamp)
+        if not self.tcp:
+            self.sock.sendto(bytes(message, 'utf-8'), (self.ip, self.port))
+        else:
+            self.conn.sendall(str.encode(message))
+                    
+    def prepare_smm(self):
+        for i in self.smm_items:
+            if len(i) == 3:
+                i.append(Lock())
+        smm = SharedMemoryManager()
+        for item in self.smm_items:
+            smm.create_variable(*item)
+        self.options['smm'] = smm
+        self.options['classifier_smm_writes'] = 0
+
+    def analyze_predictor(self, analyze_time=10):
+        """Analyzes the latency of the designed predictor. 
+
+        Parameters
+        ----------
+        analyze_time: int (optional), default=10 (seconds)
+            The time in seconds that you want to analyze the model for. 
+        port: int (optional), default = 12346
+            The port used for streaming predictions over UDP.
+        ip: string (optional), default = '127.0.0.1'
+            The ip used for streaming predictions over UDP.
+        
+        (1) Time Between Prediction (Average): The average time between subsequent predictions.
+        (2) STD Between Predictions (Standard Deviation): The standard deviation between predictions. 
+        (3) Total Number of Predictions: The number of predictions that were made. Sometimes if the increment is too small, samples will get dropped and this may be less than expected.  
+        """
+        print("Starting analysis of predictor " + "(" + str(analyze_time) + "s)...")
+        sock = socket.socket(socket.AF_INET, socket.SOCK_DGRAM) 
+        sock.bind((self.ip, self.port))
+        st = time.time()
+        times = []
+        while(time.time() - st < analyze_time):
+            data, _ = sock.recvfrom(1024)
+            if data:
+                times.append(time.time())
+        sock.close()
+        times = np.diff(times)
+        print("Time Between Predictions (Average): " + str(np.mean(times)) + 's')
+        print("Time Between Predictions (STD): " + str(np.std(times)) + 's')
+        print("Total Number of Predictions: " + str(len(times) + 1))
+        self.stop_running()
+
+    def _format_data_sample(self, data):
+        arr = None
+        for feat in data:
+            if arr is None:
+                arr = data[feat]
+            else:
+                arr = np.hstack((arr, data[feat]))
+        return arr
+
+    def _get_data_helper(self):
+        data, counts = self.odh.get_data(N=self.window_size)
+        for key in data.keys():
+            data[key] = data[key][::-1]
+        return data, counts
+    
+    def get_interaction_items(self):
+        return self.smm_items
+    
+    def load_emg_predictor(self, number):
+        with open(self.options['file_path'] +  'mdl' + str(number) + '.pkl', 'rb') as handle:
+            self.predictor = pickle.load(handle)
+            print(f"Loaded model #{number}.")
+    
+
+    def _run_helper(self):
+        if self.smm:
+            self.prepare_smm()
+            self.options['smm'].modify_variable("active_flag", lambda x:1)
+            self.options["smm"].modify_variable("adapt_flag", lambda x: -1)
+        
+        self.odh.prepare_smm()
+
+        if self.features is not None:
+            fe = FeatureExtractor()
+        
+        self.expected_count = {mod:self.window_size for mod in self.odh.modalities}
+        # todo: deal with different sampling frequencies for different modalities
+        self.odh.reset()
+        
+        files = {}
+        while True:
+            if self.smm:
+                if not self.options["smm"].get_variable("active_flag")[0,0]:
+                    continue
+
+                if not (self.options["smm"].get_variable("adapt_flag")[0][0] == -1):
+                    self.load_emg_predictor(self.options["smm"].get_variable("adapt_flag")[0][0])
+                    self.options["smm"].modify_variable("adapt_flag", lambda x: -1)
+
+            val, count = self.odh.get_data(N=self.window_size)
+            modality_ready = [count[mod] > self.expected_count[mod] for mod in self.odh.modalities]
+
+            if all(modality_ready):
+                data, count = self._get_data_helper()
+
+                # Extract window and predict sample
+                window = {mod:get_windows(data[mod], self.window_size, self.window_increment) for mod in self.odh.modalities}
+
+                # Dealing with the case for CNNs when no features are used
+                if self.features:
+                    model_input = None
+                    for mod in self.odh.modalities:
+                        # todo: features for each modality can be different
+                        mod_features = fe.extract_features(self.features, window[mod], self.predictor.feature_params)
+                        mod_features = self._format_data_sample(mod_features)
+                        if model_input is None:
+                            model_input = mod_features
+                        else:
+                            model_input = np.hstack((model_input, mod_features)) 
+                    
+                else:
+                    model_input = window[list(window.keys())[0]] #TODO: Change this
+                
+                for mod in self.odh.modalities:
+                    self.expected_count[mod] += self.window_increment 
+                
+                self.write_output(model_input, window)
+
+    # ----- All of these are unique to each online streamer ----------
+    def run(self):
+        pass 
+
+    def stop_running(self):
+        pass
+
+    @abstractmethod
+    def write_output(self, model_input, window):
+        pass
+
+
+class OnlineEMGClassifier(OnlineStreamer):
+    """OnlineEMGClassifier.
+
+    Given a EMGClassifier and additional information, this class will stream class predictions over UDP in real-time.
+
+    Parameters
+    ----------
+    offline_classifier: EMGClassifier
+        An EMGClassifier object. 
+    window_size: int
+        The number of samples in a window. 
+    window_increment: int
+        The number of samples that advances before next window.
+    online_data_handler: OnlineDataHandler
+        An online data handler object.
+    features: list or None
+        A list of features that will be extracted during real-time classification. 
+    file_path: str, default = '.'
+        Location to store model outputs. Only used if file=True.
+    file: bool, default = False
+        True if model outputs should be stored in a file, otherwise False.
+    smm: bool, default = False
+        True if shared memory items should be tracked while running, otherwise False. If True, 'model_input' and 'model_output' are expected to be passed in as smm_items.
+    smm_items: list, default = None
+        List of shared memory items. Each shared memory item should be a list of the format: [name: str, buffer size: tuple, dtype: dtype]. 
+        When modifying this variable, items with the name 'classifier_output' and 'classifier_input' are expected to be passed in to track classifier inputs and outputs.
+        The 'classifier_input' item should be of the format ['classifier_input', (100, 1 + num_features), np.double]
+        The 'classifier_output' item should be of the format ['classifier_output', (100, 1 + num_dofs), np.double].
+        If None, defaults to:
+        [
+            ["classifier_output", (100,4), np.double], #timestamp, class prediction, confidence, velocity
+            ['classifier_input', (100, 1 + 32), np.double], # timestamp <- features ->
+        ]
+    port: int (optional), default = 12346
+        The port used for streaming predictions over UDP.
+    ip: string (optional), default = '127.0.0.1'
+        The ip used for streaming predictions over UDP.
+    std_out: bool (optional), default = False
+        If True, prints predictions to std_out.
+    tcp: bool (optional), default = False
+        If True, will stream predictions over TCP instead of UDP.
+    output_format: str (optional), default=predictions
+        If predictions, it will broadcast an integer of the prediction, if probabilities it broacasts the posterior probabilities
+    """
+    def __init__(self, offline_classifier, window_size, window_increment, online_data_handler, features, 
+                 file_path = '.', file=False, smm=False, 
+                 smm_items= None,
+                 port=12346, ip='127.0.0.1', std_out=False, tcp=False,
+                 output_format="predictions"):
+        
+        if smm_items is None:
+            smm_items = [
+                ["classifier_output", (100,4), np.double], #timestamp, class prediction, confidence, velocity
+                ["classifier_input", (100,1+32), np.double], # timestamp, <- features ->
+            ]
+        assert 'classifier_input' in [item[0] for item in smm_items], f"'model_input' tag not found in smm_items. Got: {smm_items}."
+        assert 'classifier_output' in [item[0] for item in smm_items], f"'model_output' tag not found in smm_items. Got: {smm_items}."
+        super(OnlineEMGClassifier, self).__init__(offline_classifier, window_size, window_increment, online_data_handler,
+                                                  file_path, file, smm, smm_items, features, port, ip, std_out, tcp)
+        self.output_format = output_format
+        self.previous_predictions = deque(maxlen=self.predictor.majority_vote)
+        self.smi = smm_items
+        
+    def run(self, block=True):
+        """Runs the classifier - continuously streams predictions over UDP.
+
+        Parameters
+        ----------
+        block: bool (optional), default = True
+            If True, the run function blocks the main thread. Otherwise it runs in a 
+            seperate process.
+        """
+        self.start_stream(block)
+
+    def stop_running(self):
+        """Kills the process streaming classification decisions.
+        """
+        self.process.terminate()
+
+    def write_output(self, model_input, window):
+        # Make prediction
+        probabilities = self.predictor.classifier.predict_proba(model_input)
+        prediction, probability = self.predictor._prediction_helper(probabilities)
+        prediction = prediction[0]
+
+        # Check for rejection
+        if self.predictor.rejection:
+            #TODO: Right now this will default to -1
+            prediction = self.predictor._rejection_helper(prediction, probability)
+        self.previous_predictions.append(prediction)
+        
+        # Check for majority vote
+        if self.predictor.majority_vote:
+            values, counts = np.unique(list(self.previous_predictions), return_counts=True)
+            prediction = values[np.argmax(counts)]
+        
+        # Check for velocity based control
+        calculated_velocity = ""
+        if self.predictor.velocity:
+            calculated_velocity = " 0"
+            # Dont check if rejected 
+            if prediction >= 0:
+                calculated_velocity = " " + str(self.predictor._get_velocity(window, prediction))
+
+
+        time_stamp = time.time()
+        if calculated_velocity == "":
+            printed_velocity = "-1"
+        else:
+            printed_velocity = float(calculated_velocity)
+        if self.options['std_out']:
+            print(f"{int(prediction)} {printed_velocity} {time.time()}")
+
+        # Write classifier output:
+        if self.options['file']:
+            if not 'file_handle' in self.files.keys():
+                self.files['file_handle'] = open(self.options['file_path'] + 'classifier_output.txt', "a", newline="")
+            writer = csv.writer(self.files['file_handle'])
+            feat_str = str(model_input[0]).replace('\n','')[1:-1]
+            row = [f"{time_stamp} {prediction} {probability[0]} {printed_velocity} {feat_str}"]
+            writer.writerow(row)
+            self.files['file_handle'].flush()
+        if "smm" in self.options.keys():
+            #assumed to have "classifier_input" and "classifier_output" keys
+            # these are (1+)
+            def insert_classifier_input(data):
+                input_size = self.options['smm'].variables['classifier_input']["shape"][0]
+                data[:] = np.vstack((np.hstack([time_stamp, model_input[0]]), data))[:input_size,:]
+                return data
+            def insert_classifier_output(data):
+                output_size = self.options['smm'].variables['classifier_output']["shape"][0]
+                data[:] = np.vstack((np.hstack([time_stamp, prediction, probability[0], float(printed_velocity)]), data))[:output_size,:]
+                return data
+            self.options['smm'].modify_variable("classifier_input",
+                                                insert_classifier_input)
+            self.options['smm'].modify_variable("classifier_output",
+                                                insert_classifier_output)
+            self.options['classifier_smm_writes'] += 1
+
+        if self.output_format == "predictions":
+            message = str(prediction) + calculated_velocity + '\n'
+        elif self.output_format == "probabilities":
+            message = ' '.join([f'{i:.2f}' for i in probabilities[0]]) + calculated_velocity + " " + str(time_stamp)
+        else:
+            raise ValueError(f"Unexpected value for output_format. Accepted values are 'predictions' and 'probabilities'. Got: {self.output_format}.")
+        if not self.tcp:
+            self.sock.sendto(bytes(message, 'utf-8'), (self.ip, self.port))
+        else:
+            self.conn.sendall(str.encode(message))
+
+    def visualize(self, max_len=50, legend=None):
+        """Produces a live plot of classifier decisions -- Note this consumes the decisions.
+        Do not use this alongside the actual control operation of libemg. Online classifier has to
+        be running in "probabilties" output mode for this plot.
+
+        Parameters
+        ----------
+        max_len: (int) (optional) 
+            number of decisions to visualize
+        legend: (list) (optional)
+            The legend to display on the plot
+        """
+        #### NOT CURRENTLY WORKING
+        assert 1==0, "Method not ready"
+        plt.style.use("ggplot")
+        figure, ax = plt.subplots()
+        figure.suptitle("Live Classifier Output", fontsize=16)
+        plot_handle = ax.scatter([],[],c=[])
+        
+
+        # make a new socket that subscribes to the libemg events
+        sock = socket.socket(socket.AF_INET, socket.SOCK_DGRAM) 
+        sock.bind(('127.0.0.1', 12346))
+        num_classes = len(self.predictor.classifier.classes_)
+        cmap = cm.get_cmap('turbo', num_classes)
+
+        if legend is not None:
+            for i in range(num_classes):
+                plt.plot(i, label=legend[i], color=cmap.colors[i])
+            ax.legend()
+            legend_handles, legend_labels = ax.get_legend_handles_labels()
+        decision_horizon_classes = []
+        decision_horizon_probabilities = []
+        timestamps = []
+        start_time = time.time()
+        while True:
+            data, _ = sock.recvfrom(1024)
+            data = str(data.decode("utf-8"))
+            probabilities = np.array([float(i) for i in data.split(" ")[:num_classes]])
+            max_prob = np.max(probabilities)
+            prediction = np.argmax(probabilities)
+            decision_horizon_classes.append(prediction)
+            decision_horizon_probabilities.append(max_prob)
+            timestamps.append(float(data.split(" ")[-1]) - start_time)
+
+            decision_horizon_classes = decision_horizon_classes[-max_len:]
+            decision_horizon_probabilities = decision_horizon_probabilities[-max_len:]
+            timestamps = timestamps[-max_len:]
+
+            if plt.fignum_exists(figure.number):
+                plt.cla()
+                ax.scatter(timestamps, decision_horizon_probabilities,c=cmap.colors[decision_horizon_classes])
+                plt.ylim([0,1.5])
+                ax.set_xlabel("Time (s)")
+                ax.set_ylabel("Probability")
+                ax.set_ylim([0, 1.5])
+                if legend is not None:
+                    ax.legend(handles=legend_handles, labels=legend_labels)
+                plt.draw()
+                plt.pause(0.01)
+            else:
+                return
+            
+    def _get_data_helper(self):
+        data, counts = self.odh.get_data(N=self.window_size)
+        for key in data.keys():
+            data[key] = data[key][::-1]
+        return data, counts
+
+
+    
+class OnlineEMGRegressor(OnlineStreamer):
+    """OnlineEMGRegressor.
+
+    Given a EMGRegressor and additional information, this class will stream regression predictions over UDP or TCP in real-time.
+
+    Parameters
+    ----------
+    offline_regressor: EMGRegressor
+        An EMGRegressor object. 
+    window_size: int
+        The number of samples in a window. 
+    window_increment: int
+        The number of samples that advances before next window.
+    online_data_handler: OnlineDataHandler
+        An online data handler object.
+    features: list
+        A list of features that will be extracted during real-time regression. 
+    file_path: str, default = '.'
+        Location to store model outputs. Only used if file=True.
+    file: bool, default = False
+        True if model outputs should be stored in a file, otherwise False.
+    smm: bool, default = False
+        True if shared memory items should be tracked while running, otherwise False. If True, 'model_input' and 'model_output' are expected to be passed in as smm_items.
+    smm_items: list, default = None
+        List of shared memory items. Each shared memory item should be a list of the format: [name: str, buffer size: tuple, dtype: dtype]. 
+        When modifying this variable, items with the name 'model_output' and 'model_input' are expected to be passed in to track model inputs and outputs.
+        The 'model_input' item should be of the format ['model_input', (100, 1 + num_features), np.double]
+        The 'model_output' item should be of the format ['model_output', (100, 1 + num_dofs), np.double].
+        If None, defaults to:
+        [
+            ['model_output', (100, 3), np.double],  # timestamp, prediction 1, prediction 2... (assumes 2 DOFs)
+            ['model_input', (100, 1 + 32), np.double], # timestamp <- features ->
+        ]
+    port: int (optional), default = 12346
+        The port used for streaming predictions over UDP.
+    ip: string (optional), default = '127.0.0.1'
+        The ip used for streaming predictions over UDP.
+    std_out: bool (optional), default = False
+        If True, prints predictions to std_out.
+    tcp: bool (optional), default = False
+        If True, will stream predictions over TCP instead of UDP.
+    """
+    def __init__(self, offline_regressor, window_size, window_increment, online_data_handler, features, 
+                 file_path = '.', file = False, smm = False, smm_items = None,
+                 port=12346, ip='127.0.0.1', std_out=False, tcp=False):
+        if smm_items is None:
+            # I think probably just have smm_items default to None and remove the smm flag. Then if the user wants to track stuff, they can pass in smm_items and a function to handle them?
+            smm_items = [
+                ['model_input', (100, 1 + 32), np.double], # timestamp <- features ->
+                ['model_output', (100, 3), np.double]  # timestamp, prediction 1, prediction 2... (assumes 2 DOFs)
+            ]
+        assert 'model_input' in [item[0] for item in smm_items], f"'model_input' tag not found in smm_items. Got: {smm_items}."
+        assert 'model_output' in [item[0] for item in smm_items], f"'model_output' tag not found in smm_items. Got: {smm_items}."
+        super(OnlineEMGRegressor, self).__init__(offline_regressor, window_size, window_increment, online_data_handler, file_path,
+                                                 file, smm, smm_items, features, port, ip, std_out, tcp)
+        self.smi = smm_items
+        
+    def run(self, block=True):
+        """Runs the regressor - continuously streams predictions over UDP or TCP.
+
+        Parameters
+        ----------
+        block: bool (optional), default = True
+            If True, the run function blocks the main thread. Otherwise it runs in a 
+            seperate process.
+        """
+        self.start_stream(block)
+
+    def stop_running(self):
+        """Kills the process streaming classification decisions.
+        """
+        self.process.terminate()
+
+    def write_output(self, model_input, window):
+        # Make prediction
+        predictions = self.predictor.run(model_input).squeeze()
+        
+        time_stamp = time.time()
+        if self.options['std_out']:
+            print(f"{predictions} {time.time()}")
+
+        # Write model output:
+        if self.options['file']:
+            if not 'file_handle' in self.files.keys():
+                self.files['file_handle'] = open(self.options['file_path'] + 'model_output.txt', "a", newline="")
+            writer = csv.writer(self.files['file_handle'])
+            feat_str = str(model_input[0]).replace('\n','')[1:-1]
+            row = [f"{time_stamp} {predictions} {feat_str}"]
+            writer.writerow(row)
+            self.files['file_handle'].flush()
+
+        if "smm" in self.options.keys():
+            #assumed to have "model_input" and "model_output" keys
+            # these are (1+)
+            # This could maybe be moved to OnlineStreamer instead
+            def insert_model_input(data):
+                input_size = self.options['smm'].variables['model_input']["shape"][0]
+                data[:] = np.vstack((np.hstack([time_stamp, model_input[0]]), data))[:input_size,:]
+                return data
+            def insert_model_output(data):
+                output_size = self.options['smm'].variables['model_output']["shape"][0]
+                data[:] = np.vstack((np.hstack([time_stamp, predictions]), data))[:output_size,:]
+                return data
+            self.options['smm'].modify_variable("model_input",
+                                                insert_model_input)
+            self.options['smm'].modify_variable("model_output",
+                                                insert_model_output)
+            self.options['model_smm_writes'] += 1
+
+        message = f"{str(predictions)} {str(time_stamp)}\n"
+        if not self.tcp:
+            self.sock.sendto(bytes(message, 'utf-8'), (self.ip, self.port))
+        else:
+            self.conn.sendall(str.encode(message))
+
+    def visualize(self, max_len = 50, legend = False):
+        # TODO: Maybe add an extra option for 2 DOF problems where a single point is plotted on a 2D plane
+        plt.style.use('ggplot')
+        fig, ax = plt.subplots(layout='constrained')
+        fig.suptitle('Live Regressor Output', fontsize=20)
+
+        # Make local UDP socket whose purpose is to read from regressor output
+        sock = socket.socket(socket.AF_INET, socket.SOCK_DGRAM)
+        sock.bind((self.ip, self.port))
+        
+        # Grab sample data to determine # of DOFs
+        data, _ = sock.recvfrom(1024)
+        data = str(data.decode('utf-8'))
+        predictions = self.parse_output(data)[0]
+        cmap = cm.get_cmap('turbo', len(predictions))
+
+        if legend:
+            handles = [mpatches.Patch(color=cmap.colors[dof_idx], label=f"DOF {dof_idx}") for dof_idx in range(len(predictions))]
+
+        decision_horizon_predictions = []
+        timestamps = []
+        start_time = time.time()
+        while True:
+            data, _ = sock.recvfrom(1024)
+            data = str(data.decode('utf-8'))
+            predictions, timestamp = self.parse_output(data)
+            timestamps.append(timestamp - start_time)
+            decision_horizon_predictions.append(predictions)
+
+            timestamps = timestamps[-max_len:]
+            decision_horizon_predictions = decision_horizon_predictions[-max_len:]
+
+            if plt.fignum_exists(fig.number):
+                ax.clear()
+                ax.set_xlabel('Time (s)')
+                ax.set_ylabel('Prediction')
+                for dof_idx in range(len(predictions)):
+                    ax.scatter(timestamps, np.array(decision_horizon_predictions)[:, dof_idx], color=cmap.colors[dof_idx], s=4, alpha=0.8)
+
+                if legend:
+                    ax.legend(handles=handles, loc='upper right')
+                plt.draw()
+                plt.pause(0.01)
+            else:
+                # Figure was closed
+                return
+
+    @staticmethod
+    def parse_output(message):
+        outputs = re.findall(r"-?\d+(?:\.\d+)?(?:[eE][+-]?\d+)?", message)
+        outputs = list(map(float, outputs))
+        predictions = outputs[:-1]
+        timestamp = outputs[-1]
+        return predictions, timestamp