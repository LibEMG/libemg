--- conflicted
+++ resolved
@@ -1,835 +1,659 @@
-import time
-import socket
-import pickle
-import platform
-import numpy as np
-
-from multiprocessing import Process, Event, Lock
-from libemg._streamers._myo_streamer import MyoStreamer
-from libemg._streamers._delsys_streamer import DelsysEMGStreamer
-from libemg._streamers._delsys_API_streamer import DelsysAPIStreamer
-if platform.system() != 'Linux':
-    from libemg._streamers._oymotion_windows_streamer import Gforce
-else: 
-    from libemg._streamers._oymotion_streamer import OyMotionStreamer
-from libemg._streamers._emager_streamer import EmagerStreamer
-from libemg._streamers._sifi_bridge_streamer import SiFiBridgeStreamer
-from libemg._streamers._leap_streamer import LeapStreamer
-
-<<<<<<< HEAD
-def sifi_biopoint_streamer(
-    name = "BioPoint_v1_3",
-    shared_memory_items = None,
-    ecg = True,
-    emg = True, 
-    eda = True,
-    imu = True,
-    ppg = True,
-    filtering = True, 
-    emg_notch_freq = 60,
-    emg_bandpass = (20,450),
-    eda_bandpass = (0,5),
-    eda_freq = 250,
-    streaming=False,
-    mac= None,
-    bridge_version = None
-):
-    """
-    The streamer for the SiFi BioPoint. 
-    
-    This function connects to SiFi Bridge and streams its data to the SharedMemory.
-    
-    **Note**: The IMU keys are:
-    
-    - Acceleration: ax, ay, az
-    - Quaternions: qw, qx, qy, qz
-    
-    Parameters
-    ----------
-    
-    device: string, default = BioPoint_v1_3
-        The name or MAC of the device.
-    shared_memory_items, default = []
-        The key, size, datatype, and multiprocessing Lock for all data to be shared between processes.
-    ecg, default = True
-        Enable electrocardiography recording from the main sensor unit.
-    emg, default = True
-        Enable electromyography recording.
-    eda, default = True
-        Enable electrodermal recording.
-    imu, default = True
-        Enable inertial measurement unit recording
-=======
-def sifi_biopoint_streamer(name="BioPoint_v1_3",
-                 shared_memory_items = None,
-                 ecg=True,
-                 emg=True, 
-                 eda=True,
-                 imu=True,
-                 ppg=True,
-                 notch_on=True, notch_freq=60,
-                 emg_fir_on = True,
-                 emg_fir=[20,450],
-                 eda_cfg = True,
-                 fc_lp = 0, # low pass eda
-                 fc_hp = 5, # high pass eda
-                 freq = 250,# eda sampling frequency
-                 streaming=False,
-                 mac= None,
-                 bridge_version = "0.6.4"): # TODO, replace bridge_version with none after Sifi updates
-    """The streamer for the sifi biopoint. 
-    This function connects to the sifi bridge and streams its data to the SharedMemory. This is used
-    for the SiFi biopoint.
-    Note that the IMU is acc_x, acc_y, acc_z, quat_w, quat_x, quat_y, quat_z.
-    Parameters
-    ----------
-    name: string (option), default = 'BioPoint_v1_3'
-        The name for the sifi device.
-    shared_memory_items, default = []
-        The key, size, datatype, and multiprocessing Lock for all data to be shared between processes.
-    ecg, default = True
-        The flag to enable electrocardiography recording from the main sensor unit.
-    emg, default = True
-        The flag to enable electromyography recording.
-    eda, default = True
-        The flag to enable electrodermal recording.
-    imu, default = True
-        The flag to enable inertial measurement unit recording
-    ppg, default = True
-        The flag to enable photoplethysmography recording
-    notch_on, default = True
-        The flag to enable a fc Hz notch filter on device (firmware).
-    notch_freq, default = 60
-        The cutoff frequency of the notch filter specified by notch_on.
-    emg_fir_on, default = True
-        The flag to enable a bandpass filter on device (firmware).
-    emg_fir, default = [20, 450]
-        The low and high cutoff frequency of the bandpass filter specified by emg_fir_on.
-    eda_cfg, default = True
-        The flag to specify if using high or low frequency current for EDA or bioimpedance.
-    fc_lp, default = 0
-        The low cutoff frequency for the bioimpedance.
-    fc_hp, default = 5
-        The high cutoff frequency for the bioimpedance.
-    freq, default = 250
-        The sampling frequency for bioimpedance.
-    streaming, default = False
-        Whether to package the modalities together within packets for lower latency.
-    mac, default = None:  
-        mac address of the device to be connected to
-    Returns
-    ----------
-    Object: streamer
-        The sifi streamer process object.
-    Object: shared memory
-        The shared memory items list to be passed to the OnlineDataHandler.
-    
-    Examples
-    ---------
-    >>> streamer, shared_memory = sifibridge_streamer()
-    """
-
-    if shared_memory_items is None:
-        shared_memory_items = []
-        if emg:
-            shared_memory_items.append(["emg",       (4000,1), np.double])
-            shared_memory_items.append(["emg_count", (1,1),    np.int32])
-        if imu:
-            shared_memory_items.append(["imu",       (200,7), np.double])
-            shared_memory_items.append(["imu_count", (1,1),    np.int32])
-        if ecg:
-            shared_memory_items.append(["ecg",       (1000,1), np.double])
-            shared_memory_items.append(["ecg_count", (1,1),    np.int32])
-        if eda:
-            shared_memory_items.append(["eda",       (200,1), np.double])
-            shared_memory_items.append(["eda_count", (1,1),    np.int32])
-        if ppg:
-            shared_memory_items.append(["ppg",       (200,4), np.double])
-            shared_memory_items.append(["ppg_count", (1,1),    np.int32])
-
-    for item in shared_memory_items:
-        item.append(Lock())
-    sb = SiFiBridgeStreamer(name=name,
-                            shared_memory_items=shared_memory_items,
-                            notch_on=notch_on,
-                            ecg=ecg,
-                            emg=emg,
-                            eda=eda,
-                            imu=imu,
-                            ppg=ppg,
-                            notch_freq=notch_freq,
-                            emgfir_on=emg_fir_on,
-                            emg_fir = emg_fir,
-                            eda_cfg = eda_cfg,
-                            fc_lp = fc_lp, # low pass eda
-                            fc_hp = fc_hp, # high pass eda
-                            freq = freq,# eda sampling frequency
-                            streaming=streaming,
-                            mac = mac,
-                            bridge_version=bridge_version)
-    sb.start()
-    return sb, shared_memory_items
-
-
-
-def sifi_bioarmband_streamer(name="BioPoint_v1_1",
-                 shared_memory_items = None,
-                 ecg=True,
-                 emg=True, 
-                 eda=True,
-                 imu=True,
-                 ppg=True,
-                 notch_on=False,#I'm pretty sure these aren't configured right for 1500Hz
-                 notch_freq=60,
-                 emg_fir_on = False,#I'm pretty sure these aren't configured right for 1500Hz
-                 emg_fir=[20,450],
-                 eda_cfg = True,
-                 fc_lp = 0, # low pass eda
-                 fc_hp = 5, # high pass eda
-                 freq = 250,# eda sampling frequency
-                 streaming=False,
-                 mac= None,
-                 bridge_version = "0.6.4"):# TODO, replace bridge_version with none after Sifi updates
-    """The streamer for the sifi armband. 
-    This function connects to the sifi bridge and streams its data to the SharedMemory. This is used
-    for the SiFi bioarmband.
-    Note that the IMU is acc_x, acc_y, acc_z, quat_w, quat_x, quat_y, quat_z.
-    Parameters
-    ----------
-    name: string (option), default = 'BioPoint_v1_1'
-        The name for the sifi device.
-    shared_memory_items, default = []
-        The key, size, datatype, and multiprocessing Lock for all data to be shared between processes.
-    ecg, default = True
-        The flag to enable electrocardiography recording from the main sensor unit.
-    emg, default = True
-        The flag to enable electromyography recording.
-    eda, default = True
-        The flag to enable electrodermal recording.
-    imu, default = True
-        The flag to enable inertial measurement unit recording
->>>>>>> a8367ee1
-    ppg, default = True
-        The flag to enable photoplethysmography recording
-    filtering, default = True
-        Enable on-device filtering, including bandpass filters and notch filters.
-    emg_notch_freq, default = 60
-        EMG notch filter frequency, useful for eliminating Mains power interference. Can be {None, 50, 60} Hz.
-    emg_bandpass, default = (20, 450)
-        The low and high cutoff frequency of the EMG bandpass filter.
-    eda_bandpass, default = (0, 5)
-        The low and high cutoff frequency of the EDA bandpass filter.
-    eda_freq, default = 250
-        The excitation signal frequency for EDA/BIOZ.
-    streaming, default = False
-        Whether to package the modalities together within packets for lower latency, only supported for BioPoint v1.3 and up.
-    mac, default = None:  
-        Optional MAC address the device to connect to, useful when multiple devices are in the vicinity and you want to connect to a specific one.
-    bridge_version, default = None:
-        Version of SiFi Bridge to use. Defaults to the latest version.
-          
-    Returns
-    ----------
-    
-    Object: streamer
-        The sifi streamer process object.
-    Object: shared memory
-        The shared memory items list to be passed to the OnlineDataHandler.
-    
-    Examples
-    ---------
-    
-    >>> streamer, shared_memory = sifibridge_streamer()
-    """
-
-    if shared_memory_items is None:
-        shared_memory_items = []
-        if emg:
-            shared_memory_items.append(["emg",       (4000,1), np.double])
-            shared_memory_items.append(["emg_count", (1,1),    np.int32])
-        if imu:
-            shared_memory_items.append(["imu",       (200,7), np.double])
-            shared_memory_items.append(["imu_count", (1,1),    np.int32])
-        if ecg:
-            shared_memory_items.append(["ecg",       (1000,1), np.double])
-            shared_memory_items.append(["ecg_count", (1,1),    np.int32])
-        if eda:
-            shared_memory_items.append(["eda",       (200,1), np.double])
-            shared_memory_items.append(["eda_count", (1,1),    np.int32])
-        if ppg:
-            shared_memory_items.append(["ppg",       (200,4), np.double])
-            shared_memory_items.append(["ppg_count", (1,1),    np.int32])
-
-    for item in shared_memory_items:
-        item.append(Lock())
-        
-    sb = SiFiBridgeStreamer(
-        name,
-        shared_memory_items,
-        ecg,
-        emg,
-        eda,
-        imu,
-        ppg,
-        filtering,
-        emg_notch_freq,
-        emg_bandpass,
-        eda_bandpass,
-        eda_freq,
-        streaming,
-        mac,
-        bridge_version
-    )
-    sb.start()
-    return sb, shared_memory_items
-
-
-def sifi_bioarmband_streamer(
-    name = "BioArmband",
-    shared_memory_items = None,
-    ecg = True,
-    emg = True, 
-    eda = True,
-    imu = True,
-    ppg = True,
-    filtering = True, 
-    emg_notch_freq = 60,
-    emg_bandpass = (20,450),
-    eda_bandpass = (0,5),
-    eda_freq = 250,
-    streaming = False,
-    mac = None,
-    bridge_version = None
-):
-    """
-    The streamer for the SiFi BioArmband. 
-    
-    This function connects to SiFi Bridge and streams its data to the SharedMemory.
-    
-    **Note**: The IMU keys are:
-    
-    - Acceleration: ax, ay, az
-    - Quaternions: qw, qx, qy, qz
-        
-    Parameters
-    ----------
-    
-    name: string, default = BioArmband
-        The name of the Sifi Device. For example: BioArmband, BioPoint_v1_3, etc.
-    shared_memory_items, default = []
-        The key, size, datatype, and multiprocessing Lock for all data to be shared between processes.
-    ecg, default = True
-        Enable electrocardiography recording from the main sensor unit.
-    emg, default = True
-        Enable electromyography recording.
-    eda, default = True
-        Enable electrodermal recording.
-    imu, default = True
-        Enable inertial measurement unit recording
-    ppg, default = True
-        The flag to enable photoplethysmography recording
-    filtering, default = True
-        Enable on-device filtering, including bandpass filters and notch filters.
-    emg_notch_freq, default = 60
-        EMG notch filter frequency, useful for eliminating Mains power interference. Can be {None, 50, 60} Hz.
-    emg_bandpass, default = (20, 450)
-        The low and high cutoff frequency of the EMG bandpass filter.
-    eda_bandpass, default = (0, 5)
-        The low and high cutoff frequency of the EDA bandpass filter.
-    eda_freq, default = 250
-        The excitation signal frequency for EDA/BIOZ.
-    streaming, default = False
-        Whether to package the modalities together within packets for lower latency, only supported for BioPoint v1.3 and up.
-    mac, default = None:  
-        Optional MAC address the device to connect to, useful when multiple devices are in the vicinity and you want to connect to a specific one.
-    bridge_version, default = None:
-        Version of SiFi Bridge to use. Defaults to the latest version.
-         
-    Returns
-    ----------
-    
-    Object: streamer
-        The sifi streamer process object.
-    Object: shared memory
-        The shared memory items list to be passed to the OnlineDataHandler.
-    
-    Examples
-    ---------
-    
-    >>> streamer, shared_memory = sifibridge_streamer()
-    """
-
-    if shared_memory_items is None:
-        shared_memory_items = []
-        if emg:
-            shared_memory_items.append(["emg",       (3000,8), np.double])
-            shared_memory_items.append(["emg_count", (1,1),    np.int32])
-        if imu:
-            shared_memory_items.append(["imu",       (200,7), np.double])
-            shared_memory_items.append(["imu_count", (1,1),    np.int32])
-        if ecg:
-            shared_memory_items.append(["ecg",       (1000,1), np.double])
-            shared_memory_items.append(["ecg_count", (1,1),    np.int32])
-        if eda:
-            shared_memory_items.append(["eda",       (200,1), np.double])
-            shared_memory_items.append(["eda_count", (1,1),    np.int32])
-        if ppg:
-            shared_memory_items.append(["ppg",       (200,4), np.double])
-            shared_memory_items.append(["ppg_count", (1,1),    np.int32])
-
-    for item in shared_memory_items:
-        item.append(Lock())
-<<<<<<< HEAD
-        
-    sb = SiFiBridgeStreamer(
-        name,
-        shared_memory_items,
-        ecg,
-        emg,
-        eda,
-        imu,
-        ppg,
-        filtering,
-        emg_notch_freq,
-        emg_bandpass,
-        eda_bandpass,
-        eda_freq,
-        streaming,
-        mac,
-        bridge_version
-    )
-=======
-    sb = SiFiBridgeStreamer(name=name,
-                            shared_memory_items=shared_memory_items,
-                            notch_on=notch_on,
-                            ecg=ecg,
-                            emg=emg,
-                            eda=eda,
-                            imu=imu,
-                            ppg=ppg,
-                            notch_freq=notch_freq,
-                            emgfir_on=emg_fir_on,
-                            emg_fir = emg_fir,
-                            eda_cfg = eda_cfg,
-                            fc_lp = fc_lp, # low pass eda
-                            fc_hp = fc_hp, # high pass eda
-                            freq = freq,# eda sampling frequency
-                            streaming=streaming,
-                            mac = mac,
-                            bridge_version=bridge_version)
->>>>>>> a8367ee1
-    sb.start()
-    return sb, shared_memory_items
-
-
-<<<<<<< HEAD
-=======
-
-
->>>>>>> a8367ee1
-def myo_streamer(
-    shared_memory_items : list | None = None,
-    emg                 : bool = True, 
-    imu                 : bool = False,
-    filtered            : bool=True):
-    """The streamer for the myo armband. 
-
-    This function connects to the Myo. It leverages the PyoMyo 
-    library. Note: this version requires the blue dongle to be plugged in.
-
-    Parameters
-    ----------
-    shared_memory_items : list (optional)
-        Shared memory configuration parameters for the streamer in format:
-        ["tag", (size), datatype].
-    emg : bool (optional)
-        Specifies whether EMG data should be forwarded to shared memory.
-    imu : bool (optional)
-        Specifies whether IMU data should be forwarded to shared memory.
-    filtered : bool (optional), default=True
-        If True, the data is the filtered data. Otherwise it is the raw unfiltered data.
-    Returns
-    ----------
-    Object: streamer
-        The sifi streamer object.
-    Object: shared memory
-        The shared memory object.
-    Examples
-    ---------
-    >>> streamer, shared_memory = myo_streamer()
-    """
-    if shared_memory_items is None:
-        shared_memory_items = []
-        if emg:
-            shared_memory_items.append(["emg",       (1000,8), np.double])
-            shared_memory_items.append(["emg_count", (1,1),    np.int32])
-        if imu:
-            shared_memory_items.append(["imu",       (250,10), np.double])
-            shared_memory_items.append(["imu_count", (1,1),    np.int32])
-
-    for item in shared_memory_items:
-        item.append(Lock())
-    myo = MyoStreamer(filtered, emg, imu, shared_memory_items)
-    myo.start()
-    return myo, shared_memory_items
-
-def delsys_streamer(shared_memory_items : list | None = None,
-                    emg                 : bool = True, 
-                    imu                 : bool = False,
-                    delsys_ip           : str = 'localhost',
-                    cmd_port            : int = 50040, 
-                    emg_port            : int = 50043, 
-                    aux_port            : int = 50044,
-                    channel_list        : list = list(range(8)),
-                    timeout             : int = 10):
-    """The streamer for the Delsys device (Avanti/Trigno). 
-
-    This function connects to the Delsys. Note that you must have the Delsys Control Utility
-    installed for this to work.
-
-    Parameters
-    ----------
-    shared_memory_items : list (optional)
-        Shared memory configuration parameters for the streamer in format:
-        ["tag", (size), datatype].
-    delsys_ip: string (optional), default='localhost'
-        The ip that the Delsys is streaming over.
-    cmd_port: int (optional), default=50040.
-        The port that commands are sent to the Delsys system (ie., the start command and the stop command.)
-    emg_port: int (optional), default=50043. 
-        The port that the Delsys is streaming over. Note this value reflects the EMG data port for the Delsys Avanti system. For the Trigno system (legacy), the port is 50041.
-    aux_port: int (optional), default=50044.
-        The port that the Delsys is streaming IMU data over.
-    channel_list: list, default=[0,1,2,3,4,5,6,7].
-        The channels (i.e., electrodes) that are being used in the experiment. The Delsys will send 16 channels over the delsys_ip, but we only take the active channels to be streamed over the stream_ip/stream_port.
-    timeout : int
-        Timeout for commands sent to Delsys.
-    Returns
-    ----------
-    Object: streamer
-        The sifi streamer object.
-    Object: shared memory
-        The shared memory object.
-    Examples
-    ---------
-    >>> streamer, shared_memory = delsys_streamer()
-    """
-    if shared_memory_items is None:
-        shared_memory_items = []
-        if emg:
-            shared_memory_items.append(["emg",       (3000,len(channel_list)), np.double])
-            shared_memory_items.append(["emg_count", (1,1),    np.int32])
-        if imu:
-            shared_memory_items.append(["imu",       (500,6), np.double])
-            shared_memory_items.append(["imu_count", (1,1),    np.int32])
-    for item in shared_memory_items:
-        item.append(Lock())
-    
-    delsys = DelsysEMGStreamer(shared_memory_items=shared_memory_items,
-                                emg=emg,
-                                imu=imu,
-                                recv_ip=delsys_ip,
-                                cmd_port=cmd_port,
-                                data_port=emg_port,
-                                aux_port=aux_port,
-                                channel_list=channel_list,
-                                timeout=timeout)
-    delsys.start()
-    return delsys, shared_memory_items
-
-
-def delsys_api_streamer(license             : str = None,
-                        key                 : str = None,
-                        num_channels        : int = None,
-                        dll_folder          : str = 'resources/',
-                        shared_memory_items : list | None = None,
-                        emg                 : bool = True):
-    """The streamer for the Delsys devices that use their new C#.NET API. 
-
-    This function connects to the Delsys. Note that you must have the Delsys .dll files (found here: https://github.com/delsys-inc/Example-Applications/tree/main/Python/resources), 
-    C#.NET 8.0 SDK, and the delsys license + key. Additionally, for using any device that connects over USB, make sure that the usb driver is version >= 6.0.0.
-
-    Parameters
-    ----------
-    license : str
-        Delsys license
-    key : str
-        Delsys key
-    num_channels: int
-        The number of delsys sensors you are using.
-    dll_folder: string : optional (default='resources/')
-        The location of the DLL files installed from the Delsys Github.
-    shared_memory_items : list (optional)
-        Shared memory configuration parameters for the streamer in format:
-        ["tag", (size), datatype].
-    emg : bool : (optional)
-        Whether to collect emg data or not.
-    Returns
-    ----------
-    Object: streamer
-        The delsys streamer object.
-    Object: shared memory
-        The shared memory object.
-    Examples
-    ---------
-    >>> streamer, shared_memory = delsys_streamer()
-    """
-    assert license is not None
-    assert key is not None
-    if shared_memory_items is None:
-        shared_memory_items = []
-        if emg:
-            shared_memory_items.append(["emg",       (5300,num_channels), np.double])
-            shared_memory_items.append(["emg_count", (1,1),    np.int32])
-    for item in shared_memory_items:
-        item.append(Lock())
-    
-    delsys = DelsysAPIStreamer(key, license, dll_folder, shared_memory_items=shared_memory_items, emg=emg)
-    delsys.start()
-    return delsys, shared_memory_items
-
-def oymotion_streamer(shared_memory_items : list | None = None,
-                      sampling_rate       : int = 1000,
-                      emg                 : bool = True,
-                      imu                 : bool = False):
-    """The streamer for the oymotion armband. 
-
-    This function connects to the oymotion and streams its data. It leverages the gforceprofile 
-    library. Note: this version requires the dongle to be plugged in. Note, you should run this with sudo
-    and using sudo -E python to preserve your environment in Linux.
-
-    Parameters
-    ----------
-    shared_memory_items : list (optional)
-        Shared memory configuration parameters for the streamer in format:
-        ["tag", (size), datatype].
-    sampling_rate: int (optional), default=1000 (options: 1000 or 500)
-        The sampling rate wanted from the device. Note that 1000 Hz is 8 bit resolution and 500 Hz is 12 bit resolution
-    emg : bool (optional),
-        Detemines whether EMG data will be forwarded
-    imu : bool (optional),
-        Determines whether IMU data will be forwarded
-    Returns
-    ----------
-    Object: streamer
-        The oymotion streamer object
-    Object: shared memory
-        The shared memory object
-    Examples
-    ---------
-    >>> streamer, shared_memory = oymotion_streamer()
-    """
-    
-    if sampling_rate == 1000:
-        res = 8
-    elif sampling_rate == 500:
-        res = 12
-    else:
-        raise Exception("Invalid sampling frequency provided.")
-
-    if shared_memory_items == None:
-        shared_memory_items = []
-        if emg:
-            shared_memory_items.append(["emg",       (sampling_rate*2,8), np.double])
-            shared_memory_items.append(["emg_count", (1,1),    np.int32])
-        if imu:
-            shared_memory_items.append(["imu",       (100,10), np.double])
-            shared_memory_items.append(["imu_count", (1,1),    np.int32])
-    for item in shared_memory_items:
-        item.append(Lock())
-
-    operating_system = platform.system().lower()
-
-    # I'm only addressing this atm.
-    if operating_system == "windows" or operating_system == 'darwin':
-        oym = Gforce(sampling_rate, res, emg, imu, shared_memory_items)
-        oym.start()
-    else:
-        # This has not been updated to the new memory manager methods.
-        # oym = OyMotionStreamer(ip, port, sampRate=sampling, resolution=res)
-        # oym.start_stream()
-        raise Exception("Oymotion Streamer is not implemented for Linux.")
-    return oym, shared_memory_items
-
-
-
-def emager_streamer(shared_memory_items = None):
-    """The streamer for the emager armband. 
-
-    This function connects to the emager cuff and streams its data over a serial port and access it via shared memory.
-
-    Parameters
-    ----------
-    shared_memory_items : list (optional)
-        Shared memory configuration parameters for the streamer in format:
-        ["tag", (size), datatype].
-    Returns
-    ----------
-    Object: streamer
-        The emager streamer object.
-    Object: shared memory
-        The shared memory object.
-    Examples
-    ---------
-    >>> streamer, shared_memory = emager_streamer()
-    """
-    if shared_memory_items is None:
-        # Create defaults
-        shared_memory_items = []
-        shared_memory_items.append(['emg', (2000, 64), np.double])  # buffer size doesn't have a huge effect - pretty much as long as it's bigger than window size
-        shared_memory_items.append(['emg_count', (1, 1), np.int32])
-
-    for item in shared_memory_items:
-        item.append(Lock())
-    ema = EmagerStreamer(shared_memory_items)
-    ema.start()
-    return ema, shared_memory_items
-
-#TODO: Update docs
-def leap_streamer(shared_memory_items : list | None =None,
-                  arm_basis : bool = True,
-                  arm_width : bool = False,
-                  hand_direction : bool = False,
-                  elbow : bool = False,
-                  grab_angle : bool = False,
-                  grab_strength : bool = False,
-                  palm_normal : bool = True,
-                  palm_position : bool = True,
-                  palm_velocity : bool = True,
-                  palm_width : bool = False,
-                  pinch_distance : bool = False,
-                  pinch_strength : bool = False,
-                  handedness : bool = True,
-                  hand_r : bool = False,
-                  hand_s : bool = False,
-                  sphere_center : bool = True,
-                  sphere_radius : bool = True,
-                  wrist : bool = True,
-                  finger_bases : bool = True,
-                  btip_position : bool = False,
-                  carp_position : bool = False,
-                  dip_position : bool = False,
-                  finger_direction : bool = True,
-                  finger_extended : bool = False,
-                  finger_length : bool = False,
-                  mcp_position : bool = False,
-                  pip_position : bool = False,
-                  stabilized_tip_position : bool = False,
-                  tip_position : bool = True,
-                  tip_velocity : bool = False,
-                  tool : bool = False,
-                  touch_distance : bool = True,
-                  touch_zone : bool = True,
-                  finger_width : bool = False):
-    if shared_memory_items is None:
-        shared_memory_items = []
-        # leap is 115 FPS -> 115 Hz normally.
-        if arm_basis:
-            shared_memory_items.append(["arm_basis",       (230,11), np.double])
-            shared_memory_items.append(["arm_basis_count", (1,1),    np.int32])
-        if arm_width:
-            shared_memory_items.append(["arm_width",       (230,3), np.double])
-            shared_memory_items.append(["arm_width_count", (1,1),    np.int32])
-        if hand_direction:
-            shared_memory_items.append(["hand_direction",       (230,5), np.double])
-            shared_memory_items.append(["hand_direction_count", (1,1),    np.int32])
-        if elbow:
-            shared_memory_items.append(["elbow",       (230,5), np.double])
-            shared_memory_items.append(["elbow_count", (1,1),    np.int32])
-        if grab_angle:
-            shared_memory_items.append(["grab_angle",       (230,3), np.double])
-            shared_memory_items.append(["grab_angle_count", (1,1),    np.int32])
-        if grab_strength:
-            shared_memory_items.append(["grab_strength",       (230,3), np.double])
-            shared_memory_items.append(["grab_strength_count", (1,1),    np.int32])
-        if palm_normal:
-            shared_memory_items.append(["palm_normal",       (230,5), np.double])
-            shared_memory_items.append(["palm_normal_count", (1,1),    np.int32])
-        if palm_position:
-            shared_memory_items.append(["palm_position",       (230,5), np.double])
-            shared_memory_items.append(["palm_position_count", (1,1),    np.int32])
-        if palm_velocity:
-            shared_memory_items.append(["palm_velocity",       (230,5), np.double])
-            shared_memory_items.append(["palm_velocity_count", (1,1),    np.int32])
-        if palm_width:
-            shared_memory_items.append(["palm_width",       (230,3), np.double])
-            shared_memory_items.append(["palm_width_count", (1,1),    np.int32])    
-        if pinch_distance:
-            shared_memory_items.append(["pinch_distance",       (230,3), np.double])
-            shared_memory_items.append(["pinch_distance_count", (1,1),    np.int32]) 
-        if pinch_strength:
-            shared_memory_items.append(["pinch_strength",       (230,3), np.double])
-            shared_memory_items.append(["pinch_strength_count", (1,1),    np.int32]) 
-        if handedness:
-            shared_memory_items.append(["handedness",       (230,3), np.double])
-            shared_memory_items.append(["handedness_count", (1,1),    np.int32]) 
-        if hand_r:
-            shared_memory_items.append(["hand_r",       (230,5), np.double])
-            shared_memory_items.append(["hand_r_count", (1,1),    np.int32]) 
-        if hand_s:
-            shared_memory_items.append(["hand_s",       (230,3), np.double])
-            shared_memory_items.append(["hand_s_count", (1,1),    np.int32])
-        if sphere_center:
-            shared_memory_items.append(["sphere_center",       (230,5), np.double])
-            shared_memory_items.append(["sphere_center_count", (1,1),    np.int32])
-        if sphere_radius:
-            shared_memory_items.append(["sphere_radius",       (230,3), np.double])
-            shared_memory_items.append(["sphere_radius_count", (1,1),    np.int32])
-        if wrist:
-            shared_memory_items.append(["wrist",       (230,5), np.double])
-            shared_memory_items.append(["wrist_count", (1,1),    np.int32])
-        if finger_bases:
-            shared_memory_items.append(["finger_bases",       (230,38), np.double])
-            shared_memory_items.append(["finger_bases_count", (1,1),    np.int32])
-        if btip_position:
-            shared_memory_items.append(["btip_position",       (230,5), np.double])
-            shared_memory_items.append(["btip_position_count", (1,1),    np.int32])
-        if carp_position:
-            shared_memory_items.append(["carp_position",       (230,5), np.double])
-            shared_memory_items.append(["carp_position_count", (1,1),    np.int32])
-        if dip_position:
-            shared_memory_items.append(["dip_position",       (230,5), np.double])
-            shared_memory_items.append(["dip_position_count", (1,1),    np.int32])
-        if finger_direction:
-            shared_memory_items.append(["finger_direction",       (230,5), np.double])
-            shared_memory_items.append(["finger_direction_count", (1,1),    np.int32])
-        if finger_extended:
-            shared_memory_items.append(["finger_extended",       (230,3), np.double])
-            shared_memory_items.append(["finger_extended_count", (1,1),    np.int32])
-        if finger_length:
-            shared_memory_items.append(["finger_length",       (230,3), np.double])
-            shared_memory_items.append(["finger_length_count", (1,1),    np.int32])
-        if mcp_position:
-            shared_memory_items.append(["mcp_position",       (230,5), np.double])
-            shared_memory_items.append(["mcp_position_count", (1,1),    np.int32])
-        if pip_position:
-            shared_memory_items.append(["pip_position",       (230,5), np.double])
-            shared_memory_items.append(["pip_position_count", (1,1),    np.int32])
-        if stabilized_tip_position:
-            shared_memory_items.append(["stabilized_tip_position",       (230,5), np.double])
-            shared_memory_items.append(["stabilized_tip_position_count", (1,1),    np.int32])
-        if tip_position:
-            shared_memory_items.append(["tip_position",       (230,5), np.double])
-            shared_memory_items.append(["tip_position_count", (1,1),    np.int32])
-        if tip_velocity:
-            shared_memory_items.append(["tip_velocity",       (230,5), np.double])
-            shared_memory_items.append(["tip_velocity_count", (1,1),    np.int32])
-        if tool:
-            shared_memory_items.append(["tool",       (230,3), np.double])
-            shared_memory_items.append(["tool_count", (1,1),    np.int32])
-        if touch_distance:
-            shared_memory_items.append(["touch_distance",       (230,3), np.double])
-            shared_memory_items.append(["touch_distance_count", (1,1),    np.int32])
-        if touch_zone:
-            shared_memory_items.append(["touch_zone",       (230,3), np.double])
-            shared_memory_items.append(["touch_zone_count", (1,1),    np.int32])
-        if finger_width:
-            shared_memory_items.append(['finger_width', (230,3), np.double])
-            shared_memory_items.append(['finger_width_count', (1,1), np.int32])
-
-    for item in shared_memory_items:
-        item.append(Lock())
-    
-    ls = LeapStreamer(shared_memory_items)
-    ls.start()
-    return ls, shared_memory_items
+import time
+import socket
+import pickle
+import platform
+import numpy as np
+
+from multiprocessing import Process, Event, Lock
+from libemg._streamers._myo_streamer import MyoStreamer
+from libemg._streamers._delsys_streamer import DelsysEMGStreamer
+from libemg._streamers._delsys_API_streamer import DelsysAPIStreamer
+if platform.system() != 'Linux':
+    from libemg._streamers._oymotion_windows_streamer import Gforce
+else: 
+    from libemg._streamers._oymotion_streamer import OyMotionStreamer
+from libemg._streamers._emager_streamer import EmagerStreamer
+from libemg._streamers._sifi_bridge_streamer import SiFiBridgeStreamer
+from libemg._streamers._leap_streamer import LeapStreamer
+
+def sifi_biopoint_streamer(
+    name = "BioPoint_v1_3",
+    shared_memory_items = None,
+    ecg = True,
+    emg = True, 
+    eda = True,
+    imu = True,
+    ppg = True,
+    filtering = True, 
+    emg_notch_freq = 60,
+    emg_bandpass = (20,450),
+    eda_bandpass = (0,5),
+    eda_freq = 250,
+    streaming=False,
+    mac= None,
+    bridge_version = None
+):
+    """
+    The streamer for the SiFi BioPoint. 
+    
+    This function connects to SiFi Bridge and streams its data to the SharedMemory.
+    
+    **Note**: The IMU keys are:
+    
+    - Acceleration: ax, ay, az
+    - Quaternions: qw, qx, qy, qz
+    
+    Parameters
+    ----------
+    
+    device: string, default = BioPoint_v1_3
+        The name or MAC of the device.
+    shared_memory_items, default = []
+        The key, size, datatype, and multiprocessing Lock for all data to be shared between processes.
+    ecg, default = True
+        Enable electrocardiography recording from the main sensor unit.
+    emg, default = True
+        Enable electromyography recording.
+    eda, default = True
+        Enable electrodermal recording.
+    imu, default = True
+        Enable inertial measurement unit recording
+    ppg, default = True
+        The flag to enable photoplethysmography recording
+    filtering, default = True
+        Enable on-device filtering, including bandpass filters and notch filters.
+    emg_notch_freq, default = 60
+        EMG notch filter frequency, useful for eliminating Mains power interference. Can be {None, 50, 60} Hz.
+    emg_bandpass, default = (20, 450)
+        The low and high cutoff frequency of the EMG bandpass filter.
+    eda_bandpass, default = (0, 5)
+        The low and high cutoff frequency of the EDA bandpass filter.
+    eda_freq, default = 250
+        The excitation signal frequency for EDA/BIOZ.
+    streaming, default = False
+        Whether to package the modalities together within packets for lower latency, only supported for BioPoint v1.3 and up.
+    mac, default = None:  
+        Optional MAC address the device to connect to, useful when multiple devices are in the vicinity and you want to connect to a specific one.
+    bridge_version, default = None:
+        Version of SiFi Bridge to use. Defaults to the latest version.
+          
+    Returns
+    ----------
+    
+    Object: streamer
+        The sifi streamer process object.
+    Object: shared memory
+        The shared memory items list to be passed to the OnlineDataHandler.
+    
+    Examples
+    ---------
+    
+    >>> streamer, shared_memory = sifibridge_streamer()
+    """
+
+    if shared_memory_items is None:
+        shared_memory_items = []
+        if emg:
+            shared_memory_items.append(["emg",       (4000,1), np.double])
+            shared_memory_items.append(["emg_count", (1,1),    np.int32])
+        if imu:
+            shared_memory_items.append(["imu",       (200,7), np.double])
+            shared_memory_items.append(["imu_count", (1,1),    np.int32])
+        if ecg:
+            shared_memory_items.append(["ecg",       (1000,1), np.double])
+            shared_memory_items.append(["ecg_count", (1,1),    np.int32])
+        if eda:
+            shared_memory_items.append(["eda",       (200,1), np.double])
+            shared_memory_items.append(["eda_count", (1,1),    np.int32])
+        if ppg:
+            shared_memory_items.append(["ppg",       (200,4), np.double])
+            shared_memory_items.append(["ppg_count", (1,1),    np.int32])
+
+    for item in shared_memory_items:
+        item.append(Lock())
+        
+    sb = SiFiBridgeStreamer(
+        name,
+        shared_memory_items,
+        ecg,
+        emg,
+        eda,
+        imu,
+        ppg,
+        filtering,
+        emg_notch_freq,
+        emg_bandpass,
+        eda_bandpass,
+        eda_freq,
+        streaming,
+        mac,
+        bridge_version
+    )
+    sb.start()
+    return sb, shared_memory_items
+
+
+def sifi_bioarmband_streamer(
+    name = "BioArmband",
+    shared_memory_items = None,
+    ecg = True,
+    emg = True, 
+    eda = True,
+    imu = True,
+    ppg = True,
+    filtering = True, 
+    emg_notch_freq = 60,
+    emg_bandpass = (20,450),
+    eda_bandpass = (0,5),
+    eda_freq = 250,
+    streaming = False,
+    mac = None,
+    bridge_version = None
+):
+    """
+    The streamer for the SiFi BioArmband. 
+    
+    This function connects to SiFi Bridge and streams its data to the SharedMemory.
+    
+    **Note**: The IMU keys are:
+    
+    - Acceleration: ax, ay, az
+    - Quaternions: qw, qx, qy, qz
+        
+    Parameters
+    ----------
+    
+    name: string, default = BioArmband
+        The name of the Sifi Device. For example: BioArmband, BioPoint_v1_3, etc.
+    shared_memory_items, default = []
+        The key, size, datatype, and multiprocessing Lock for all data to be shared between processes.
+    ecg, default = True
+        Enable electrocardiography recording from the main sensor unit.
+    emg, default = True
+        Enable electromyography recording.
+    eda, default = True
+        Enable electrodermal recording.
+    imu, default = True
+        Enable inertial measurement unit recording
+    ppg, default = True
+        The flag to enable photoplethysmography recording
+    filtering, default = True
+        Enable on-device filtering, including bandpass filters and notch filters.
+    emg_notch_freq, default = 60
+        EMG notch filter frequency, useful for eliminating Mains power interference. Can be {None, 50, 60} Hz.
+    emg_bandpass, default = (20, 450)
+        The low and high cutoff frequency of the EMG bandpass filter.
+    eda_bandpass, default = (0, 5)
+        The low and high cutoff frequency of the EDA bandpass filter.
+    eda_freq, default = 250
+        The excitation signal frequency for EDA/BIOZ.
+    streaming, default = False
+        Whether to package the modalities together within packets for lower latency, only supported for BioPoint v1.3 and up.
+    mac, default = None:  
+        Optional MAC address the device to connect to, useful when multiple devices are in the vicinity and you want to connect to a specific one.
+    bridge_version, default = None:
+        Version of SiFi Bridge to use. Defaults to the latest version.
+         
+    Returns
+    ----------
+    
+    Object: streamer
+        The sifi streamer process object.
+    Object: shared memory
+        The shared memory items list to be passed to the OnlineDataHandler.
+    
+    Examples
+    ---------
+    
+    >>> streamer, shared_memory = sifibridge_streamer()
+    """
+
+    if shared_memory_items is None:
+        shared_memory_items = []
+        if emg:
+            shared_memory_items.append(["emg",       (3000,8), np.double])
+            shared_memory_items.append(["emg_count", (1,1),    np.int32])
+        if imu:
+            shared_memory_items.append(["imu",       (200,7), np.double])
+            shared_memory_items.append(["imu_count", (1,1),    np.int32])
+        if ecg:
+            shared_memory_items.append(["ecg",       (1000,1), np.double])
+            shared_memory_items.append(["ecg_count", (1,1),    np.int32])
+        if eda:
+            shared_memory_items.append(["eda",       (200,1), np.double])
+            shared_memory_items.append(["eda_count", (1,1),    np.int32])
+        if ppg:
+            shared_memory_items.append(["ppg",       (200,4), np.double])
+            shared_memory_items.append(["ppg_count", (1,1),    np.int32])
+
+    for item in shared_memory_items:
+        item.append(Lock())
+
+        
+    sb = SiFiBridgeStreamer(
+        name,
+        shared_memory_items,
+        ecg,
+        emg,
+        eda,
+        imu,
+        ppg,
+        filtering,
+        emg_notch_freq,
+        emg_bandpass,
+        eda_bandpass,
+        eda_freq,
+        streaming,
+        mac,
+        bridge_version
+    )
+
+    sb.start()
+    return sb, shared_memory_items
+
+def myo_streamer(
+    shared_memory_items : list | None = None,
+    emg                 : bool = True, 
+    imu                 : bool = False,
+    filtered            : bool=True):
+    """The streamer for the myo armband. 
+
+    This function connects to the Myo. It leverages the PyoMyo 
+    library. Note: this version requires the blue dongle to be plugged in.
+
+    Parameters
+    ----------
+    shared_memory_items : list (optional)
+        Shared memory configuration parameters for the streamer in format:
+        ["tag", (size), datatype].
+    emg : bool (optional)
+        Specifies whether EMG data should be forwarded to shared memory.
+    imu : bool (optional)
+        Specifies whether IMU data should be forwarded to shared memory.
+    filtered : bool (optional), default=True
+        If True, the data is the filtered data. Otherwise it is the raw unfiltered data.
+    Returns
+    ----------
+    Object: streamer
+        The sifi streamer object.
+    Object: shared memory
+        The shared memory object.
+    Examples
+    ---------
+    >>> streamer, shared_memory = myo_streamer()
+    """
+    if shared_memory_items is None:
+        shared_memory_items = []
+        if emg:
+            shared_memory_items.append(["emg",       (1000,8), np.double])
+            shared_memory_items.append(["emg_count", (1,1),    np.int32])
+        if imu:
+            shared_memory_items.append(["imu",       (250,10), np.double])
+            shared_memory_items.append(["imu_count", (1,1),    np.int32])
+
+    for item in shared_memory_items:
+        item.append(Lock())
+    myo = MyoStreamer(filtered, emg, imu, shared_memory_items)
+    myo.start()
+    return myo, shared_memory_items
+
+def delsys_streamer(shared_memory_items : list | None = None,
+                    emg                 : bool = True, 
+                    imu                 : bool = False,
+                    delsys_ip           : str = 'localhost',
+                    cmd_port            : int = 50040, 
+                    emg_port            : int = 50043, 
+                    aux_port            : int = 50044,
+                    channel_list        : list = list(range(8)),
+                    timeout             : int = 10):
+    """The streamer for the Delsys device (Avanti/Trigno). 
+
+    This function connects to the Delsys. Note that you must have the Delsys Control Utility
+    installed for this to work.
+
+    Parameters
+    ----------
+    shared_memory_items : list (optional)
+        Shared memory configuration parameters for the streamer in format:
+        ["tag", (size), datatype].
+    delsys_ip: string (optional), default='localhost'
+        The ip that the Delsys is streaming over.
+    cmd_port: int (optional), default=50040.
+        The port that commands are sent to the Delsys system (ie., the start command and the stop command.)
+    emg_port: int (optional), default=50043. 
+        The port that the Delsys is streaming over. Note this value reflects the EMG data port for the Delsys Avanti system. For the Trigno system (legacy), the port is 50041.
+    aux_port: int (optional), default=50044.
+        The port that the Delsys is streaming IMU data over.
+    channel_list: list, default=[0,1,2,3,4,5,6,7].
+        The channels (i.e., electrodes) that are being used in the experiment. The Delsys will send 16 channels over the delsys_ip, but we only take the active channels to be streamed over the stream_ip/stream_port.
+    timeout : int
+        Timeout for commands sent to Delsys.
+    Returns
+    ----------
+    Object: streamer
+        The sifi streamer object.
+    Object: shared memory
+        The shared memory object.
+    Examples
+    ---------
+    >>> streamer, shared_memory = delsys_streamer()
+    """
+    if shared_memory_items is None:
+        shared_memory_items = []
+        if emg:
+            shared_memory_items.append(["emg",       (3000,len(channel_list)), np.double])
+            shared_memory_items.append(["emg_count", (1,1),    np.int32])
+        if imu:
+            shared_memory_items.append(["imu",       (500,6), np.double])
+            shared_memory_items.append(["imu_count", (1,1),    np.int32])
+    for item in shared_memory_items:
+        item.append(Lock())
+    
+    delsys = DelsysEMGStreamer(shared_memory_items=shared_memory_items,
+                                emg=emg,
+                                imu=imu,
+                                recv_ip=delsys_ip,
+                                cmd_port=cmd_port,
+                                data_port=emg_port,
+                                aux_port=aux_port,
+                                channel_list=channel_list,
+                                timeout=timeout)
+    delsys.start()
+    return delsys, shared_memory_items
+
+
+def delsys_api_streamer(license             : str = None,
+                        key                 : str = None,
+                        num_channels        : int = None,
+                        dll_folder          : str = 'resources/',
+                        shared_memory_items : list | None = None,
+                        emg                 : bool = True):
+    """The streamer for the Delsys devices that use their new C#.NET API. 
+
+    This function connects to the Delsys. Note that you must have the Delsys .dll files (found here: https://github.com/delsys-inc/Example-Applications/tree/main/Python/resources), 
+    C#.NET 8.0 SDK, and the delsys license + key. Additionally, for using any device that connects over USB, make sure that the usb driver is version >= 6.0.0.
+
+    Parameters
+    ----------
+    license : str
+        Delsys license
+    key : str
+        Delsys key
+    num_channels: int
+        The number of delsys sensors you are using.
+    dll_folder: string : optional (default='resources/')
+        The location of the DLL files installed from the Delsys Github.
+    shared_memory_items : list (optional)
+        Shared memory configuration parameters for the streamer in format:
+        ["tag", (size), datatype].
+    emg : bool : (optional)
+        Whether to collect emg data or not.
+    Returns
+    ----------
+    Object: streamer
+        The delsys streamer object.
+    Object: shared memory
+        The shared memory object.
+    Examples
+    ---------
+    >>> streamer, shared_memory = delsys_streamer()
+    """
+    assert license is not None
+    assert key is not None
+    if shared_memory_items is None:
+        shared_memory_items = []
+        if emg:
+            shared_memory_items.append(["emg",       (5300,num_channels), np.double])
+            shared_memory_items.append(["emg_count", (1,1),    np.int32])
+    for item in shared_memory_items:
+        item.append(Lock())
+    
+    delsys = DelsysAPIStreamer(key, license, dll_folder, shared_memory_items=shared_memory_items, emg=emg)
+    delsys.start()
+    return delsys, shared_memory_items
+
+def oymotion_streamer(shared_memory_items : list | None = None,
+                      sampling_rate       : int = 1000,
+                      emg                 : bool = True,
+                      imu                 : bool = False):
+    """The streamer for the oymotion armband. 
+
+    This function connects to the oymotion and streams its data. It leverages the gforceprofile 
+    library. Note: this version requires the dongle to be plugged in. Note, you should run this with sudo
+    and using sudo -E python to preserve your environment in Linux.
+
+    Parameters
+    ----------
+    shared_memory_items : list (optional)
+        Shared memory configuration parameters for the streamer in format:
+        ["tag", (size), datatype].
+    sampling_rate: int (optional), default=1000 (options: 1000 or 500)
+        The sampling rate wanted from the device. Note that 1000 Hz is 8 bit resolution and 500 Hz is 12 bit resolution
+    emg : bool (optional),
+        Detemines whether EMG data will be forwarded
+    imu : bool (optional),
+        Determines whether IMU data will be forwarded
+    Returns
+    ----------
+    Object: streamer
+        The oymotion streamer object
+    Object: shared memory
+        The shared memory object
+    Examples
+    ---------
+    >>> streamer, shared_memory = oymotion_streamer()
+    """
+    
+    if sampling_rate == 1000:
+        res = 8
+    elif sampling_rate == 500:
+        res = 12
+    else:
+        raise Exception("Invalid sampling frequency provided.")
+
+    if shared_memory_items == None:
+        shared_memory_items = []
+        if emg:
+            shared_memory_items.append(["emg",       (sampling_rate*2,8), np.double])
+            shared_memory_items.append(["emg_count", (1,1),    np.int32])
+        if imu:
+            shared_memory_items.append(["imu",       (100,10), np.double])
+            shared_memory_items.append(["imu_count", (1,1),    np.int32])
+    for item in shared_memory_items:
+        item.append(Lock())
+
+    operating_system = platform.system().lower()
+
+    # I'm only addressing this atm.
+    if operating_system == "windows" or operating_system == 'darwin':
+        oym = Gforce(sampling_rate, res, emg, imu, shared_memory_items)
+        oym.start()
+    else:
+        # This has not been updated to the new memory manager methods.
+        # oym = OyMotionStreamer(ip, port, sampRate=sampling, resolution=res)
+        # oym.start_stream()
+        raise Exception("Oymotion Streamer is not implemented for Linux.")
+    return oym, shared_memory_items
+
+
+
+def emager_streamer(shared_memory_items = None):
+    """The streamer for the emager armband. 
+
+    This function connects to the emager cuff and streams its data over a serial port and access it via shared memory.
+
+    Parameters
+    ----------
+    shared_memory_items : list (optional)
+        Shared memory configuration parameters for the streamer in format:
+        ["tag", (size), datatype].
+    Returns
+    ----------
+    Object: streamer
+        The emager streamer object.
+    Object: shared memory
+        The shared memory object.
+    Examples
+    ---------
+    >>> streamer, shared_memory = emager_streamer()
+    """
+    if shared_memory_items is None:
+        # Create defaults
+        shared_memory_items = []
+        shared_memory_items.append(['emg', (2000, 64), np.double])  # buffer size doesn't have a huge effect - pretty much as long as it's bigger than window size
+        shared_memory_items.append(['emg_count', (1, 1), np.int32])
+
+    for item in shared_memory_items:
+        item.append(Lock())
+    ema = EmagerStreamer(shared_memory_items)
+    ema.start()
+    return ema, shared_memory_items
+
+#TODO: Update docs
+def leap_streamer(shared_memory_items : list | None =None,
+                  arm_basis : bool = True,
+                  arm_width : bool = False,
+                  hand_direction : bool = False,
+                  elbow : bool = False,
+                  grab_angle : bool = False,
+                  grab_strength : bool = False,
+                  palm_normal : bool = True,
+                  palm_position : bool = True,
+                  palm_velocity : bool = True,
+                  palm_width : bool = False,
+                  pinch_distance : bool = False,
+                  pinch_strength : bool = False,
+                  handedness : bool = True,
+                  hand_r : bool = False,
+                  hand_s : bool = False,
+                  sphere_center : bool = True,
+                  sphere_radius : bool = True,
+                  wrist : bool = True,
+                  finger_bases : bool = True,
+                  btip_position : bool = False,
+                  carp_position : bool = False,
+                  dip_position : bool = False,
+                  finger_direction : bool = True,
+                  finger_extended : bool = False,
+                  finger_length : bool = False,
+                  mcp_position : bool = False,
+                  pip_position : bool = False,
+                  stabilized_tip_position : bool = False,
+                  tip_position : bool = True,
+                  tip_velocity : bool = False,
+                  tool : bool = False,
+                  touch_distance : bool = True,
+                  touch_zone : bool = True,
+                  finger_width : bool = False):
+    if shared_memory_items is None:
+        shared_memory_items = []
+        # leap is 115 FPS -> 115 Hz normally.
+        if arm_basis:
+            shared_memory_items.append(["arm_basis",       (230,11), np.double])
+            shared_memory_items.append(["arm_basis_count", (1,1),    np.int32])
+        if arm_width:
+            shared_memory_items.append(["arm_width",       (230,3), np.double])
+            shared_memory_items.append(["arm_width_count", (1,1),    np.int32])
+        if hand_direction:
+            shared_memory_items.append(["hand_direction",       (230,5), np.double])
+            shared_memory_items.append(["hand_direction_count", (1,1),    np.int32])
+        if elbow:
+            shared_memory_items.append(["elbow",       (230,5), np.double])
+            shared_memory_items.append(["elbow_count", (1,1),    np.int32])
+        if grab_angle:
+            shared_memory_items.append(["grab_angle",       (230,3), np.double])
+            shared_memory_items.append(["grab_angle_count", (1,1),    np.int32])
+        if grab_strength:
+            shared_memory_items.append(["grab_strength",       (230,3), np.double])
+            shared_memory_items.append(["grab_strength_count", (1,1),    np.int32])
+        if palm_normal:
+            shared_memory_items.append(["palm_normal",       (230,5), np.double])
+            shared_memory_items.append(["palm_normal_count", (1,1),    np.int32])
+        if palm_position:
+            shared_memory_items.append(["palm_position",       (230,5), np.double])
+            shared_memory_items.append(["palm_position_count", (1,1),    np.int32])
+        if palm_velocity:
+            shared_memory_items.append(["palm_velocity",       (230,5), np.double])
+            shared_memory_items.append(["palm_velocity_count", (1,1),    np.int32])
+        if palm_width:
+            shared_memory_items.append(["palm_width",       (230,3), np.double])
+            shared_memory_items.append(["palm_width_count", (1,1),    np.int32])    
+        if pinch_distance:
+            shared_memory_items.append(["pinch_distance",       (230,3), np.double])
+            shared_memory_items.append(["pinch_distance_count", (1,1),    np.int32]) 
+        if pinch_strength:
+            shared_memory_items.append(["pinch_strength",       (230,3), np.double])
+            shared_memory_items.append(["pinch_strength_count", (1,1),    np.int32]) 
+        if handedness:
+            shared_memory_items.append(["handedness",       (230,3), np.double])
+            shared_memory_items.append(["handedness_count", (1,1),    np.int32]) 
+        if hand_r:
+            shared_memory_items.append(["hand_r",       (230,5), np.double])
+            shared_memory_items.append(["hand_r_count", (1,1),    np.int32]) 
+        if hand_s:
+            shared_memory_items.append(["hand_s",       (230,3), np.double])
+            shared_memory_items.append(["hand_s_count", (1,1),    np.int32])
+        if sphere_center:
+            shared_memory_items.append(["sphere_center",       (230,5), np.double])
+            shared_memory_items.append(["sphere_center_count", (1,1),    np.int32])
+        if sphere_radius:
+            shared_memory_items.append(["sphere_radius",       (230,3), np.double])
+            shared_memory_items.append(["sphere_radius_count", (1,1),    np.int32])
+        if wrist:
+            shared_memory_items.append(["wrist",       (230,5), np.double])
+            shared_memory_items.append(["wrist_count", (1,1),    np.int32])
+        if finger_bases:
+            shared_memory_items.append(["finger_bases",       (230,38), np.double])
+            shared_memory_items.append(["finger_bases_count", (1,1),    np.int32])
+        if btip_position:
+            shared_memory_items.append(["btip_position",       (230,5), np.double])
+            shared_memory_items.append(["btip_position_count", (1,1),    np.int32])
+        if carp_position:
+            shared_memory_items.append(["carp_position",       (230,5), np.double])
+            shared_memory_items.append(["carp_position_count", (1,1),    np.int32])
+        if dip_position:
+            shared_memory_items.append(["dip_position",       (230,5), np.double])
+            shared_memory_items.append(["dip_position_count", (1,1),    np.int32])
+        if finger_direction:
+            shared_memory_items.append(["finger_direction",       (230,5), np.double])
+            shared_memory_items.append(["finger_direction_count", (1,1),    np.int32])
+        if finger_extended:
+            shared_memory_items.append(["finger_extended",       (230,3), np.double])
+            shared_memory_items.append(["finger_extended_count", (1,1),    np.int32])
+        if finger_length:
+            shared_memory_items.append(["finger_length",       (230,3), np.double])
+            shared_memory_items.append(["finger_length_count", (1,1),    np.int32])
+        if mcp_position:
+            shared_memory_items.append(["mcp_position",       (230,5), np.double])
+            shared_memory_items.append(["mcp_position_count", (1,1),    np.int32])
+        if pip_position:
+            shared_memory_items.append(["pip_position",       (230,5), np.double])
+            shared_memory_items.append(["pip_position_count", (1,1),    np.int32])
+        if stabilized_tip_position:
+            shared_memory_items.append(["stabilized_tip_position",       (230,5), np.double])
+            shared_memory_items.append(["stabilized_tip_position_count", (1,1),    np.int32])
+        if tip_position:
+            shared_memory_items.append(["tip_position",       (230,5), np.double])
+            shared_memory_items.append(["tip_position_count", (1,1),    np.int32])
+        if tip_velocity:
+            shared_memory_items.append(["tip_velocity",       (230,5), np.double])
+            shared_memory_items.append(["tip_velocity_count", (1,1),    np.int32])
+        if tool:
+            shared_memory_items.append(["tool",       (230,3), np.double])
+            shared_memory_items.append(["tool_count", (1,1),    np.int32])
+        if touch_distance:
+            shared_memory_items.append(["touch_distance",       (230,3), np.double])
+            shared_memory_items.append(["touch_distance_count", (1,1),    np.int32])
+        if touch_zone:
+            shared_memory_items.append(["touch_zone",       (230,3), np.double])
+            shared_memory_items.append(["touch_zone_count", (1,1),    np.int32])
+        if finger_width:
+            shared_memory_items.append(['finger_width', (230,3), np.double])
+            shared_memory_items.append(['finger_width_count', (1,1), np.int32])
+
+    for item in shared_memory_items:
+        item.append(Lock())
+    
+    ls = LeapStreamer(shared_memory_items)
+    ls.start()
+    return ls, shared_memory_items