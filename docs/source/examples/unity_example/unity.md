--- conflicted
+++ resolved
@@ -1,225 +1,221 @@
-<<<<<<< HEAD
-In [Example 1](https://github.com/eeddy/Snake-Demo/blob/main/README.md), we showed how to leverage the [LibEMG](https://eeddy.github.io/libemg/) to interface with a simple pygame. Often, however, it may be desirable to use a different game engine or tech stack. For example, Unity is a common game development environment that enables high-quality games and VR/AR development. As such, developers may want to use it for their EMG-related applications. The good news is that these tools can still leverage the library very easily! This example shows how to leverage the library using a simple Unity game. It is important to note that although this is a simple game, the concept is applicable to more complex applications (e.g., AR/VR). 
-=======
-In [Example 1](https://github.com/eeddy/Snake-Demo/blob/main/README.md), we showed how to leverage the [LibEMG](https://eeddy.github.io/unb_emg_toolbox/) to interface with a simple pygame. Often, however, it may be desirable to use a different game engine or tech stack. For example, Unity is a common game development environment that enables high-quality games and VR/AR development. As such, developers may want to use it for their EMG-related applications. The good news is that these tools can still leverage the library very easily! This example shows how to leverage the library using a simple Unity game. It is important to note that although this is a simple game, the concept is applicable to more complex applications (e.g., AR/VR). 
->>>>>>> 72e37fb0
-
-<img src="https://github.com/eeddy/Momo-Demo/blob/main/Docs/Momo_Myo.gif?raw=True">
-
-# The Fall of Momo
-The Fall of Momo is a simple platformer game that was designed for myoeletric training purposes <sup>[1,2]</sup>. The goal of the game is to control the character "Momo" down the screen and avoid the spikes. Originally, this game was built in processing and the original version can be found [here](https://github.com/hcilab/Momo). We have recreated a simplified version in Unity for this demo. In this version, the 3 inputs and their respective controls are:
-
-| Game Movement | Keyboard | EMG |
-| --- | ----------- | --- |
-| Move Left | Left Arrow Key | Wrist Flexion |
-| Move Right | Right Arrow Key | Wrist Extension |
-| Jump | Space Bar | Hand Closed |
-
-\*Note: These controls are set up for playing with the right arm.
-
-# Momo Unity Development
-The first thing that we did was create the Momo-Unity game. There are many great online Unity tutorials, so we won't get into the intricate details of the game design. 
-
-<div>
-    <img src="https://github.com/eeddy/Momo-Demo/blob/main/Docs/main_menu.PNG?raw=True" width="47%"display="inline-block" float="left"/>
-    <img src="https://github.com/eeddy/Momo-Demo/blob/main/Docs/game.PNG?raw=True" width="47%"  isplay="inline-block" float="left"/>
-</div>
-
-In the initial game design, we controlled the character using the keyboard. Similarly to other game engines, Unity updates in a loop at a default of 60Hz. This occurs in an update method that gets added to a C# file. As displayed bellow in `MovementController.cs` we have created a script that listens for key events in the update method (i.e., 60 times a second) and reacts accordingly. The `Rigidbody2D` is simply just a link to the "Momo" character rigidbody.
-
-```C#
-using System.Collections;
-using System.Collections.Generic;
-using UnityEngine;
-
-public class MovementController : MonoBehaviour
-{
-    private float speed = 5;
-    private float upwardsForce = 300;
-    public Rigidbody2D rb;
-    private Vector2 velocity;
-
-    private SoundManager soundManager; 
-
-    void Start() {
-        soundManager = FindObjectOfType<SoundManager>();
-    }
-
-    void Update()
-    {
-        Vector3 pos = rb.transform.position;
-        if (Input.GetKey(KeyCode.LeftArrow)) {
-            pos.x -= speed * Time.deltaTime;
-        } else if (Input.GetKey(KeyCode.RightArrow)) {
-            pos.x += speed * Time.deltaTime;
-        } else if (Input.GetKeyDown(KeyCode.Space)) {
-            rb.AddForce(new Vector2(0,1) * upwardsForce);
-            soundManager.PlayJumpSound();
-        }
-        rb.transform.position = pos;
-    }
-}
-```
-
-# Momo EMG Control
-Once we developed the initial game to work with simple keyboard controls, we then implemented the EMG-based input. Unfortunately, since the library is written in Python, we had to include the machine learning/training portion as a Python application. While there may be ways to call Python from within C#, this was outside the scope of this example. Instead, we created a simple UI with two buttons: `Get Training Data` and `Start Classifying`. All python code is located in `myo_control.py`. The library imports required for this example are as follows:
-
-```Python
-from libemg.training_ui import TrainingUI
-from libemg.data_handler import OnlineDataHandler, OfflineDataHandler
-from libemg.utils import make_regex
-from libemg.feature_extractor import FeatureExtractor
-from libemg.emg_classifier import OnlineEMGClassifier
-```
-
-<div>
-    <img src="https://github.com/eeddy/Momo-Demo/blob/main/Docs/menu.PNG?raw=True" width="31%" float="left"/>
-    <img src="https://github.com/eeddy/Snake-Demo/blob/main/docs/training_screen1.PNG?raw=True" width="31%" float="left"/>
-    <img src="https://github.com/eeddy/Snake-Demo/blob/main/docs/training_screen2.PNG?raw=True" width="31%" float="left"/>
-</div>
-
-When the `Get Training Data` button is clicked we leverage the library's Training UI module. To do this, we simply create the class and it handles the rest. Note that we also have a folder `Class_Images` with images associated with each class (No Movement, Flexion, Extension, and Hand Closed). All recorded EMG files will be written to the `data/` folder. 
-
-```Python
-def launch_training(self):
-    self.window.destroy()
-    # Launch training ui
-    TrainingUI(num_reps=3, rep_time=3, rep_folder="Class_Images/", output_folder="data/", data_handler=self.odh)
-    self.initialize_ui()
-```
-
-After training data is accumulated, you can start classifying predictions over a TCP socket so that they can be leveraged in unity. To do this we must create an `OnlineEMGClassifier` object.
-
-The first step involes passing in the accumulated data into an `OfflineDataHandler`. Note that there are 4 classes [0,1,2,3] and 3 reps [0,1,2] - this aligns with the training data that we recorded.
-```Python
-# Step 1: Parse offline training data
-dataset_folder = 'data/'
-classes_values = ["0","1","2","3"]
-classes_regex = make_regex(left_bound = "_C_", right_bound=".csv", values = classes_values)
-reps_values = ["0", "1", "2"]
-reps_regex = make_regex(left_bound = "R_", right_bound="_C_", values = reps_values)
-dic = {
-    "reps": reps_values,
-    "reps_regex": reps_regex,
-    "classes": classes_values,
-    "classes_regex": classes_regex
-}
-
-odh = OfflineDataHandler()
-odh.get_data(folder_location=dataset_folder, filename_dic=dic, delimiter=",")
-train_windows, train_metadata = odh.parse_windows(WINDOW_SIZE, WINDOW_INCREMENT)
-```
-
-The next step involves extracting features from the offline data. Lets experiment with the LS9 feature group.
-```Python
-# Step 2: Extract features from offline data
-fe = FeatureExtractor(num_channels=8)
-feature_list = fe.get_feature_groups()['LS9']
-training_features = fe.extract_features(feature_list, train_windows)
-```
-
-After extracting the features from the training data, we have to create a dataset dictionary to pass to the online classifier. Note that we have also included the training_windows. This is done so that we can leverage velocity based control. 
-```Python
-data_set = {}
-data_set['training_features'] = training_features
-data_set['training_labels'] = train_metadata['classes']
-data_set['training_windows'] = train_windows
-```
-
-Finally, lets create the `OnlineEMGClassifier` and begin streaming predictions. Note that we set block to false so that we don't block the UI thread. 
-
-```Python
- # Step 4: Create online EMG classifier and start classifying.
-self.classifier = OnlineEMGClassifier(model="SVM", data_set=data_set, num_channels=8, window_size=WINDOW_SIZE, window_increment=WINDOW_INCREMENT, 
-                online_data_handler=self.odh, features=feature_list, rejection_type="CONFIDENCE", rejection_threshold=0.75, majority_vote=10, velocity=True, std_out=True)
-self.classifier.run(block=False) # block set to false so it will run in a seperate process.
-```
-
-There is a lot to unpack in this online classifier, so let's go through it:
-- **model="SVM":** In this example, we are using a Support Vector Machine for classification. 
-- **rejection_type:** Since rejection is known to improve usability, we have decided to include it. 
-- **rejection_threshold:** Since SVM is known to have a greater range of probability outputs (compared to LDA, for example), we have a much lower rejection threshold. If we set this too high, the majority of decisions will inevitably be rejected.
-- **majority_vote:** To reduce spurious false activations (especially of the hand-closed class), we have decided to introduce a majority vote.
-- **velocity:** Finally, we decided to leverage velocity-based control to augment the experience. This means that when users contract harder, their character will move faster. 
-
-Now that we have the Python side set up, we had to create a way to listen for these TCP events in C#. To do this, we created `MyoEMGRawReader.cs`. It spins up a thread to continuously listen on a specific port (in this case 12346). Note that the IP and port are the default values that the OnlineEMGClassifier streams over. Every time it receives a value, it updates a global control and speed variable that can be used by the `MovementControllerEMG`.
-
-```C#
-String control = "";
-float speed = 0.0f;
-
-public string IP = "127.0.0.1";
-public int port = 12346;
-
-// receive thread function
-private void ReceiveData()
-{
-    client = new UdpClient(port);
-    while (true)
-    {
-        // receive bytes
-        IPEndPoint anyIP = new IPEndPoint(IPAddress.Any, 0);
-        byte[] buff = client.Receive(ref anyIP);
-
-        // encode UTF8-coded bytes to text format
-        string text = Encoding.UTF8.GetString(buff);
-        string[] parts = text.Split(' ');
-        control = parts[0];
-        speed = float.Parse(parts[1]);
-    }
-}
-```
-
-```C#
-using System.Collections;
-using System.Collections.Generic;
-using UnityEngine;
-
-public class MovementControllerEMG : MonoBehaviour
-{
-    private float upwardsForce = 300;
-    public Rigidbody2D rb;
-    private Vector2 velocity;
-    private MyoEMGRawReader emgReader;
-    private float jumpTime;
-
-    private SoundManager soundManager;
-
-    void Start() {
-        soundManager = FindObjectOfType<SoundManager>();
-        emgReader = new MyoEMGRawReader();
-        emgReader.StartReadingData();
-    }
-
-    void Update()
-    {
-        string control = emgReader.ReadControlFromArmband();
-        float movSpeed = emgReader.ReadSpeedFromArmband();
-        if(movSpeed > 5) {
-            movSpeed = 5;
-        }
-        Vector3 pos = rb.transform.position;
-        if (control == "0") {
-            if (Time.time - jumpTime > 1.0f) {
-                rb.AddForce(new Vector2(0,1) * 300);
-                soundManager.PlayJumpSound();
-                jumpTime = Time.time;
-            }
-        } else if (control == "2") {
-            //Extension:
-            pos.x += (movSpeed) * Time.deltaTime;
-        } else if (control == "3") {
-            //Flexion:
-            pos.x -= (movSpeed) * Time.deltaTime;
-        }
-        rb.transform.position = pos;
-    }
-}
-```
-
-# References
-<a id="1">[1]</a> 
-Aaron Tabor, Scott Bateman, Erik Scheme, David R. Flatla, and Kathrin Gerling. 2017. Designing Game-Based Myoelectric Prosthesis Training. In Proceedings of the 2017 CHI Conference on Human Factors in Computing Systems (CHI '17). Association for Computing Machinery, New York, NY, USA, 1352–1363. https://doi-org.proxy.hil.unb.ca/10.1145/3025453.3025676
-
-<a id="2">[2]</a>
+In [Example 1](https://github.com/eeddy/Snake-Demo/blob/main/README.md), we showed how to leverage the [LibEMG](https://eeddy.github.io/libEMG/) to interface with a simple pygame. Often, however, it may be desirable to use a different game engine or tech stack. For example, Unity is a common game development environment that enables high-quality games and VR/AR development. As such, developers may want to use it for their EMG-related applications. The good news is that these tools can still leverage the library very easily! This example shows how to leverage the library using a simple Unity game. It is important to note that although this is a simple game, the concept is applicable to more complex applications (e.g., AR/VR). 
+
+<img src="https://github.com/eeddy/Momo-Demo/blob/main/Docs/Momo_Myo.gif?raw=True">
+
+# The Fall of Momo
+The Fall of Momo is a simple platformer game that was designed for myoeletric training purposes <sup>[1,2]</sup>. The goal of the game is to control the character "Momo" down the screen and avoid the spikes. Originally, this game was built in processing and the original version can be found [here](https://github.com/hcilab/Momo). We have recreated a simplified version in Unity for this demo. In this version, the 3 inputs and their respective controls are:
+
+| Game Movement | Keyboard | EMG |
+| --- | ----------- | --- |
+| Move Left | Left Arrow Key | Wrist Flexion |
+| Move Right | Right Arrow Key | Wrist Extension |
+| Jump | Space Bar | Hand Closed |
+
+\*Note: These controls are set up for playing with the right arm.
+
+# Momo Unity Development
+The first thing that we did was create the Momo-Unity game. There are many great online Unity tutorials, so we won't get into the intricate details of the game design. 
+
+<div>
+    <img src="https://github.com/eeddy/Momo-Demo/blob/main/Docs/main_menu.PNG?raw=True" width="47%"display="inline-block" float="left"/>
+    <img src="https://github.com/eeddy/Momo-Demo/blob/main/Docs/game.PNG?raw=True" width="47%"  isplay="inline-block" float="left"/>
+</div>
+
+In the initial game design, we controlled the character using the keyboard. Similarly to other game engines, Unity updates in a loop at a default of 60Hz. This occurs in an update method that gets added to a C# file. As displayed bellow in `MovementController.cs` we have created a script that listens for key events in the update method (i.e., 60 times a second) and reacts accordingly. The `Rigidbody2D` is simply just a link to the "Momo" character rigidbody.
+
+```C#
+using System.Collections;
+using System.Collections.Generic;
+using UnityEngine;
+
+public class MovementController : MonoBehaviour
+{
+    private float speed = 5;
+    private float upwardsForce = 300;
+    public Rigidbody2D rb;
+    private Vector2 velocity;
+
+    private SoundManager soundManager; 
+
+    void Start() {
+        soundManager = FindObjectOfType<SoundManager>();
+    }
+
+    void Update()
+    {
+        Vector3 pos = rb.transform.position;
+        if (Input.GetKey(KeyCode.LeftArrow)) {
+            pos.x -= speed * Time.deltaTime;
+        } else if (Input.GetKey(KeyCode.RightArrow)) {
+            pos.x += speed * Time.deltaTime;
+        } else if (Input.GetKeyDown(KeyCode.Space)) {
+            rb.AddForce(new Vector2(0,1) * upwardsForce);
+            soundManager.PlayJumpSound();
+        }
+        rb.transform.position = pos;
+    }
+}
+```
+
+# Momo EMG Control
+Once we developed the initial game to work with simple keyboard controls, we then implemented the EMG-based input. Unfortunately, since the library is written in Python, we had to include the machine learning/training portion as a Python application. While there may be ways to call Python from within C#, this was outside the scope of this example. Instead, we created a simple UI with two buttons: `Get Training Data` and `Start Classifying`. All python code is located in `myo_control.py`. The library imports required for this example are as follows:
+
+```Python
+from libemg.training_ui import TrainingUI
+from libemg.data_handler import OnlineDataHandler, OfflineDataHandler
+from libemg.utils import make_regex
+from libemg.feature_extractor import FeatureExtractor
+from libemg.emg_classifier import OnlineEMGClassifier
+```
+
+<div>
+    <img src="https://github.com/eeddy/Momo-Demo/blob/main/Docs/menu.PNG?raw=True" width="31%" float="left"/>
+    <img src="https://github.com/eeddy/Snake-Demo/blob/main/docs/training_screen1.PNG?raw=True" width="31%" float="left"/>
+    <img src="https://github.com/eeddy/Snake-Demo/blob/main/docs/training_screen2.PNG?raw=True" width="31%" float="left"/>
+</div>
+
+When the `Get Training Data` button is clicked we leverage the library's Training UI module. To do this, we simply create the class and it handles the rest. Note that we also have a folder `Class_Images` with images associated with each class (No Movement, Flexion, Extension, and Hand Closed). All recorded EMG files will be written to the `data/` folder. 
+
+```Python
+def launch_training(self):
+    self.window.destroy()
+    # Launch training ui
+    TrainingUI(num_reps=3, rep_time=3, rep_folder="Class_Images/", output_folder="data/", data_handler=self.odh)
+    self.initialize_ui()
+```
+
+After training data is accumulated, you can start classifying predictions over a TCP socket so that they can be leveraged in unity. To do this we must create an `OnlineEMGClassifier` object.
+
+The first step involes passing in the accumulated data into an `OfflineDataHandler`. Note that there are 4 classes [0,1,2,3] and 3 reps [0,1,2] - this aligns with the training data that we recorded.
+```Python
+# Step 1: Parse offline training data
+dataset_folder = 'data/'
+classes_values = ["0","1","2","3"]
+classes_regex = make_regex(left_bound = "_C_", right_bound=".csv", values = classes_values)
+reps_values = ["0", "1", "2"]
+reps_regex = make_regex(left_bound = "R_", right_bound="_C_", values = reps_values)
+dic = {
+    "reps": reps_values,
+    "reps_regex": reps_regex,
+    "classes": classes_values,
+    "classes_regex": classes_regex
+}
+
+odh = OfflineDataHandler()
+odh.get_data(folder_location=dataset_folder, filename_dic=dic, delimiter=",")
+train_windows, train_metadata = odh.parse_windows(WINDOW_SIZE, WINDOW_INCREMENT)
+```
+
+The next step involves extracting features from the offline data. Lets experiment with the LS9 feature group.
+```Python
+# Step 2: Extract features from offline data
+fe = FeatureExtractor(num_channels=8)
+feature_list = fe.get_feature_groups()['LS9']
+training_features = fe.extract_features(feature_list, train_windows)
+```
+
+After extracting the features from the training data, we have to create a dataset dictionary to pass to the online classifier. Note that we have also included the training_windows. This is done so that we can leverage velocity based control. 
+```Python
+data_set = {}
+data_set['training_features'] = training_features
+data_set['training_labels'] = train_metadata['classes']
+data_set['training_windows'] = train_windows
+```
+
+Finally, lets create the `OnlineEMGClassifier` and begin streaming predictions. Note that we set block to false so that we don't block the UI thread. 
+
+```Python
+ # Step 4: Create online EMG classifier and start classifying.
+self.classifier = OnlineEMGClassifier(model="SVM", data_set=data_set, num_channels=8, window_size=WINDOW_SIZE, window_increment=WINDOW_INCREMENT, 
+                online_data_handler=self.odh, features=feature_list, rejection_type="CONFIDENCE", rejection_threshold=0.75, majority_vote=10, velocity=True, std_out=True)
+self.classifier.run(block=False) # block set to false so it will run in a seperate process.
+```
+
+There is a lot to unpack in this online classifier, so let's go through it:
+- **model="SVM":** In this example, we are using a Support Vector Machine for classification. 
+- **rejection_type:** Since rejection is known to improve usability, we have decided to include it. 
+- **rejection_threshold:** Since SVM is known to have a greater range of probability outputs (compared to LDA, for example), we have a much lower rejection threshold. If we set this too high, the majority of decisions will inevitably be rejected.
+- **majority_vote:** To reduce spurious false activations (especially of the hand-closed class), we have decided to introduce a majority vote.
+- **velocity:** Finally, we decided to leverage velocity-based control to augment the experience. This means that when users contract harder, their character will move faster. 
+
+Now that we have the Python side set up, we had to create a way to listen for these TCP events in C#. To do this, we created `MyoEMGRawReader.cs`. It spins up a thread to continuously listen on a specific port (in this case 12346). Note that the IP and port are the default values that the OnlineEMGClassifier streams over. Every time it receives a value, it updates a global control and speed variable that can be used by the `MovementControllerEMG`.
+
+```C#
+String control = "";
+float speed = 0.0f;
+
+public string IP = "127.0.0.1";
+public int port = 12346;
+
+// receive thread function
+private void ReceiveData()
+{
+    client = new UdpClient(port);
+    while (true)
+    {
+        // receive bytes
+        IPEndPoint anyIP = new IPEndPoint(IPAddress.Any, 0);
+        byte[] buff = client.Receive(ref anyIP);
+
+        // encode UTF8-coded bytes to text format
+        string text = Encoding.UTF8.GetString(buff);
+        string[] parts = text.Split(' ');
+        control = parts[0];
+        speed = float.Parse(parts[1]);
+    }
+}
+```
+
+```C#
+using System.Collections;
+using System.Collections.Generic;
+using UnityEngine;
+
+public class MovementControllerEMG : MonoBehaviour
+{
+    private float upwardsForce = 300;
+    public Rigidbody2D rb;
+    private Vector2 velocity;
+    private MyoEMGRawReader emgReader;
+    private float jumpTime;
+
+    private SoundManager soundManager;
+
+    void Start() {
+        soundManager = FindObjectOfType<SoundManager>();
+        emgReader = new MyoEMGRawReader();
+        emgReader.StartReadingData();
+    }
+
+    void Update()
+    {
+        string control = emgReader.ReadControlFromArmband();
+        float movSpeed = emgReader.ReadSpeedFromArmband();
+        if(movSpeed > 5) {
+            movSpeed = 5;
+        }
+        Vector3 pos = rb.transform.position;
+        if (control == "0") {
+            if (Time.time - jumpTime > 1.0f) {
+                rb.AddForce(new Vector2(0,1) * 300);
+                soundManager.PlayJumpSound();
+                jumpTime = Time.time;
+            }
+        } else if (control == "2") {
+            //Extension:
+            pos.x += (movSpeed) * Time.deltaTime;
+        } else if (control == "3") {
+            //Flexion:
+            pos.x -= (movSpeed) * Time.deltaTime;
+        }
+        rb.transform.position = pos;
+    }
+}
+```
+
+# References
+<a id="1">[1]</a> 
+Aaron Tabor, Scott Bateman, Erik Scheme, David R. Flatla, and Kathrin Gerling. 2017. Designing Game-Based Myoelectric Prosthesis Training. In Proceedings of the 2017 CHI Conference on Human Factors in Computing Systems (CHI '17). Association for Computing Machinery, New York, NY, USA, 1352–1363. https://doi-org.proxy.hil.unb.ca/10.1145/3025453.3025676
+
+<a id="2">[2]</a>
 A. Tabor, S. Bateman and E. Scheme, "Evaluation of Myoelectric Control Learning Using Multi-Session Game-Based Training," in IEEE Transactions on Neural Systems and Rehabilitation Engineering, vol. 26, no. 9, pp. 1680-1689, Sept. 2018, doi: 10.1109/TNSRE.2018.2855561.